// *************************************************************************
//
// Copyright 2020 Xilinx, Inc.
//
// Licensed under the Apache License, Version 2.0 (the "License");
// you may not use this file except in compliance with the License.
// You may obtain a copy of the License at
//
//     http://www.apache.org/licenses/LICENSE-2.0
//
// Unless required by applicable law or agreed to in writing, software
// distributed under the License is distributed on an "AS IS" BASIS,
// WITHOUT WARRANTIES OR CONDITIONS OF ANY KIND, either express or implied.
// See the License for the specific language governing permissions and
// limitations under the License.
//
// *************************************************************************
// System address map (through PCI-e BAR2 4MB)
//
// --------------------------------------------------
//   BaseAddr  |  HighAddr |  Module
// --------------------------------------------------
//    0x00000  |  0x00FFF  |  System configuration
// --------------------------------------------------
//    0x01000  |  0x05FFF  |  QDMA subsystem #0
// --------------------------------------------------
//    0x06000  |  0x06FFF  |  QSPI 
// --------------------------------------------------
//    0x08000  |  0x0AFFF  |  CMAC subsystem #0
// --------------------------------------------------
//    0x0B000  |  0x0BFFF  |  Packet adapter #0
// --------------------------------------------------
//    0x0C000  |  0x0EFFF  |  CMAC subsystem #1
// --------------------------------------------------
//    0x0F000  |  0x0FFFF  |  Packet adapter #1
// --------------------------------------------------
//    0x10000  |  0x11FFF  |  Sysmon block
// --------------------------------------------------
//    0x12000  |  0x16FFF  |  QDMA subsystem #1
// --------------------------------------------------
//   0x100000  |  0x1FFFFF |  Box0 @ 250MHz
// --------------------------------------------------
//   0x200000  |  0x2FFFFF |  Box1 @ 322MHz
// --------------------------------------------------
//   0x300000  |  0x33FFFF |  Card Management System
// --------------------------------------------------

`include "open_nic_shell_macros.vh"
`timescale 1ns/1ps
module system_config_address_map #(
  parameter int NUM_QDMA = 1,
  parameter int NUM_CMAC_PORT = 1
) (
  input          [NUM_QDMA-1:0] s_axil_awvalid,
  input       [32*NUM_QDMA-1:0] s_axil_awaddr,
  output         [NUM_QDMA-1:0] s_axil_awready,
  input          [NUM_QDMA-1:0] s_axil_wvalid,
  input       [32*NUM_QDMA-1:0] s_axil_wdata,
  output         [NUM_QDMA-1:0] s_axil_wready,
  output         [NUM_QDMA-1:0] s_axil_bvalid,
  output       [2*NUM_QDMA-1:0] s_axil_bresp,
  input          [NUM_QDMA-1:0] s_axil_bready,
  input          [NUM_QDMA-1:0] s_axil_arvalid,
  input       [32*NUM_QDMA-1:0] s_axil_araddr,
  output         [NUM_QDMA-1:0] s_axil_arready,
  output         [NUM_QDMA-1:0] s_axil_rvalid,
  output      [32*NUM_QDMA-1:0] s_axil_rdata,
  output       [2*NUM_QDMA-1:0] s_axil_rresp,
  input          [NUM_QDMA-1:0] s_axil_rready,

  output                        m_axil_scfg_awvalid,
  output                 [31:0] m_axil_scfg_awaddr,
  input                         m_axil_scfg_awready,
  output                        m_axil_scfg_wvalid,
  output                 [31:0] m_axil_scfg_wdata,
  input                         m_axil_scfg_wready,
  input                         m_axil_scfg_bvalid,
  input                   [1:0] m_axil_scfg_bresp,
  output                        m_axil_scfg_bready,
  output                        m_axil_scfg_arvalid,
  output                 [31:0] m_axil_scfg_araddr,
  input                         m_axil_scfg_arready,
  input                         m_axil_scfg_rvalid,
  input                  [31:0] m_axil_scfg_rdata,
  input                   [1:0] m_axil_scfg_rresp,
  output                        m_axil_scfg_rready,

  output      [NUM_QDMA-1:0] m_axil_qdma_awvalid,
  output   [32*NUM_QDMA-1:0] m_axil_qdma_awaddr,
  input       [NUM_QDMA-1:0] m_axil_qdma_awready,
  output      [NUM_QDMA-1:0] m_axil_qdma_wvalid,
  output   [32*NUM_QDMA-1:0] m_axil_qdma_wdata,
  input       [NUM_QDMA-1:0] m_axil_qdma_wready,
  input       [NUM_QDMA-1:0] m_axil_qdma_bvalid,
  input     [2*NUM_QDMA-1:0] m_axil_qdma_bresp,
  output      [NUM_QDMA-1:0] m_axil_qdma_bready,
  output      [NUM_QDMA-1:0] m_axil_qdma_arvalid,
  output   [32*NUM_QDMA-1:0] m_axil_qdma_araddr,
  input       [NUM_QDMA-1:0] m_axil_qdma_arready,
  input       [NUM_QDMA-1:0] m_axil_qdma_rvalid,
  input    [32*NUM_QDMA-1:0] m_axil_qdma_rdata,
  input     [2*NUM_QDMA-1:0] m_axil_qdma_rresp,
  output      [NUM_QDMA-1:0] m_axil_qdma_rready,

  output    [NUM_CMAC_PORT-1:0] m_axil_adap_awvalid,
  output [32*NUM_CMAC_PORT-1:0] m_axil_adap_awaddr,
  input     [NUM_CMAC_PORT-1:0] m_axil_adap_awready,
  output    [NUM_CMAC_PORT-1:0] m_axil_adap_wvalid,
  output [32*NUM_CMAC_PORT-1:0] m_axil_adap_wdata,
  input     [NUM_CMAC_PORT-1:0] m_axil_adap_wready,
  input     [NUM_CMAC_PORT-1:0] m_axil_adap_bvalid,
  input   [2*NUM_CMAC_PORT-1:0] m_axil_adap_bresp,
  output    [NUM_CMAC_PORT-1:0] m_axil_adap_bready,
  output    [NUM_CMAC_PORT-1:0] m_axil_adap_arvalid,
  output [32*NUM_CMAC_PORT-1:0] m_axil_adap_araddr,
  input     [NUM_CMAC_PORT-1:0] m_axil_adap_arready,
  input     [NUM_CMAC_PORT-1:0] m_axil_adap_rvalid,
  input  [32*NUM_CMAC_PORT-1:0] m_axil_adap_rdata,
  input   [2*NUM_CMAC_PORT-1:0] m_axil_adap_rresp,
  output    [NUM_CMAC_PORT-1:0] m_axil_adap_rready,

  output    [NUM_CMAC_PORT-1:0] m_axil_cmac_awvalid,
  output [32*NUM_CMAC_PORT-1:0] m_axil_cmac_awaddr,
  input     [NUM_CMAC_PORT-1:0] m_axil_cmac_awready,
  output    [NUM_CMAC_PORT-1:0] m_axil_cmac_wvalid,
  output [32*NUM_CMAC_PORT-1:0] m_axil_cmac_wdata,
  input     [NUM_CMAC_PORT-1:0] m_axil_cmac_wready,
  input     [NUM_CMAC_PORT-1:0] m_axil_cmac_bvalid,
  input   [2*NUM_CMAC_PORT-1:0] m_axil_cmac_bresp,
  output    [NUM_CMAC_PORT-1:0] m_axil_cmac_bready,
  output    [NUM_CMAC_PORT-1:0] m_axil_cmac_arvalid,
  output [32*NUM_CMAC_PORT-1:0] m_axil_cmac_araddr,
  input     [NUM_CMAC_PORT-1:0] m_axil_cmac_arready,
  input     [NUM_CMAC_PORT-1:0] m_axil_cmac_rvalid,
  input  [32*NUM_CMAC_PORT-1:0] m_axil_cmac_rdata,
  input   [2*NUM_CMAC_PORT-1:0] m_axil_cmac_rresp,
  output    [NUM_CMAC_PORT-1:0] m_axil_cmac_rready,

  output                        m_axil_box0_awvalid,
  output                 [31:0] m_axil_box0_awaddr,
  input                         m_axil_box0_awready,
  output                        m_axil_box0_wvalid,
  output                 [31:0] m_axil_box0_wdata,
  input                         m_axil_box0_wready,
  input                         m_axil_box0_bvalid,
  input                   [1:0] m_axil_box0_bresp,
  output                        m_axil_box0_bready,
  output                        m_axil_box0_arvalid,
  output                 [31:0] m_axil_box0_araddr,
  input                         m_axil_box0_arready,
  input                         m_axil_box0_rvalid,
  input                  [31:0] m_axil_box0_rdata,
  input                   [1:0] m_axil_box0_rresp,
  output                        m_axil_box0_rready,

  output                        m_axil_box1_awvalid,
  output                 [31:0] m_axil_box1_awaddr,
  input                         m_axil_box1_awready,
  output                        m_axil_box1_wvalid,
  output                 [31:0] m_axil_box1_wdata,
  input                         m_axil_box1_wready,
  input                         m_axil_box1_bvalid,
  input                   [1:0] m_axil_box1_bresp,
  output                        m_axil_box1_bready,
  output                        m_axil_box1_arvalid,
  output                 [31:0] m_axil_box1_araddr,
  input                         m_axil_box1_arready,
  input                         m_axil_box1_rvalid,
  input                  [31:0] m_axil_box1_rdata,
  input                   [1:0] m_axil_box1_rresp,
  output                        m_axil_box1_rready,

  output                        m_axil_smon_awvalid,
  output                 [31:0] m_axil_smon_awaddr,
  input                         m_axil_smon_awready,
  output                        m_axil_smon_wvalid,
  output                 [31:0] m_axil_smon_wdata,
  input                         m_axil_smon_wready,
  input                         m_axil_smon_bvalid,
  input                   [1:0] m_axil_smon_bresp,
  output                        m_axil_smon_bready,
  output                        m_axil_smon_arvalid,
  output                 [31:0] m_axil_smon_araddr,
  input                         m_axil_smon_arready,
  input                         m_axil_smon_rvalid,
  input                  [31:0] m_axil_smon_rdata,
  input                   [1:0] m_axil_smon_rresp,
  output                        m_axil_smon_rready,

<<<<<<< HEAD
  input          [NUM_QDMA-1:0] aclk,
  input                         aresetn
);

  localparam C_NUM_SLAVES  = 10;
=======
  output                        m_axil_cms_awvalid,
  output                 [31:0] m_axil_cms_awaddr,
  input                         m_axil_cms_awready,
  output                        m_axil_cms_wvalid,
  output                 [31:0] m_axil_cms_wdata,
  input                         m_axil_cms_wready,
  input                         m_axil_cms_bvalid,
  input                   [1:0] m_axil_cms_bresp,
  output                        m_axil_cms_bready,
  output                        m_axil_cms_arvalid,
  output                 [31:0] m_axil_cms_araddr,
  input                         m_axil_cms_arready,
  input                         m_axil_cms_rvalid,
  input                  [31:0] m_axil_cms_rdata,
  input                   [1:0] m_axil_cms_rresp,
  output                        m_axil_cms_rready,
  output                  [2:0] m_axil_cms_arprot,
  output                  [2:0] m_axil_cms_awprot,
  output                  [3:0] m_axil_cms_wstrb,

  output                        m_axil_qspi_awvalid,
  output                 [31:0] m_axil_qspi_awaddr,
  input                         m_axil_qspi_awready,
  output                        m_axil_qspi_wvalid,
  output                 [31:0] m_axil_qspi_wdata,
  input                         m_axil_qspi_wready,
  input                         m_axil_qspi_bvalid,
  input                   [1:0] m_axil_qspi_bresp,
  output                        m_axil_qspi_bready,
  output                        m_axil_qspi_arvalid,
  output                 [31:0] m_axil_qspi_araddr,
  input                         m_axil_qspi_arready,
  input                         m_axil_qspi_rvalid,
  input                  [31:0] m_axil_qspi_rdata,
  input                   [1:0] m_axil_qspi_rresp,
  output                        m_axil_qspi_rready,
  output                  [2:0] m_axil_qspi_arprot,
  output                  [2:0] m_axil_qspi_awprot,
  output                  [3:0] m_axil_qspi_wstrb,

  input                         aclk,
  input                         aresetn
);

  localparam C_NUM_SLAVES  = 11;
>>>>>>> 5506debf

  localparam C_SCFG_INDEX  = 0;
  localparam C_QDMA0_INDEX = 1;
  localparam C_CMAC0_INDEX = 2;
  localparam C_ADAP0_INDEX = 3;
  localparam C_CMAC1_INDEX = 4;
  localparam C_ADAP1_INDEX = 5;
  localparam C_SMON_INDEX  = 6;
<<<<<<< HEAD
  localparam C_QDMA1_INDEX = 7;
  localparam C_BOX1_INDEX  = 8;
  localparam C_BOX0_INDEX  = 9;
=======
  localparam C_BOX1_INDEX  = 7;
  localparam C_BOX0_INDEX  = 8;
  localparam C_CMS_INDEX   = 9;
  localparam C_QSPI_INDEX  = 10;
>>>>>>> 5506debf

  localparam C_SCFG_BASE_ADDR  = 32'h0;
  localparam C_QDMA0_BASE_ADDR = 32'h01000;
  localparam C_QDMA1_BASE_ADDR = 32'h12000;
  localparam C_CMAC0_BASE_ADDR = 32'h08000;
  localparam C_ADAP0_BASE_ADDR = 32'h0B000;
  localparam C_CMAC1_BASE_ADDR = 32'h0C000;
  localparam C_ADAP1_BASE_ADDR = 32'h0F000;
  localparam C_SMON_BASE_ADDR  = 32'h10000;  // 14 bits
  localparam C_BOX1_BASE_ADDR  = 32'h200000; // 20 bits
  localparam C_BOX0_BASE_ADDR  = 32'h100000; // 20 bits
  localparam C_CMS_BASE_ADDR   = 32'h300000; // 18 bits
  localparam C_QSPI_BASE_ADDR  = 32'h340000; // 12 bits

  wire                [31:0] axil_scfg_awaddr;
  wire                [31:0] axil_scfg_araddr;
  wire                [31:0] axil_qdma0_awaddr;
  wire                [31:0] axil_qdma0_araddr;
  wire                [31:0] axil_qdma1_awaddr;
  wire                [31:0] axil_qdma1_araddr;
  wire                [31:0] axil_cmac0_awaddr;
  wire                [31:0] axil_cmac0_araddr;
  wire                [31:0] axil_adap0_awaddr;
  wire                [31:0] axil_adap0_araddr;
  wire                [31:0] axil_cmac1_awaddr;
  wire                [31:0] axil_cmac1_araddr;
  wire                [31:0] axil_adap1_awaddr;
  wire                [31:0] axil_adap1_araddr;
  wire                [31:0] axil_box1_awaddr;
  wire                [31:0] axil_box1_araddr;
  wire                [31:0] axil_box0_awaddr;
  wire                [31:0] axil_box0_araddr;
  wire                [31:0] axil_smon_awaddr;
  wire                [31:0] axil_smon_araddr;
  wire                [31:0] axil_cms_awaddr;
  wire                [31:0] axil_cms_araddr;
  wire                [31:0] axil_qspi_awaddr;
  wire                [31:0] axil_qspi_araddr;


  wire        [NUM_QDMA-1:0] axil_pcie_awvalid;
  wire     [32*NUM_QDMA-1:0] axil_pcie_awaddr;
  wire        [NUM_QDMA-1:0] axil_pcie_awready;
  wire        [NUM_QDMA-1:0] axil_pcie_wvalid;
  wire     [32*NUM_QDMA-1:0] axil_pcie_wdata;
  wire        [NUM_QDMA-1:0] axil_pcie_wready;
  wire        [NUM_QDMA-1:0] axil_pcie_bvalid;
  wire      [2*NUM_QDMA-1:0] axil_pcie_bresp;
  wire        [NUM_QDMA-1:0] axil_pcie_bready;
  wire        [NUM_QDMA-1:0] axil_pcie_arvalid;
  wire     [32*NUM_QDMA-1:0] axil_pcie_araddr;
  wire        [NUM_QDMA-1:0] axil_pcie_arready;
  wire        [NUM_QDMA-1:0] axil_pcie_rvalid;
  wire     [32*NUM_QDMA-1:0] axil_pcie_rdata;
  wire      [2*NUM_QDMA-1:0] axil_pcie_rresp;
  wire        [NUM_QDMA-1:0] axil_pcie_rready;

  wire  [1*C_NUM_SLAVES-1:0] axil_awvalid;
  wire [32*C_NUM_SLAVES-1:0] axil_awaddr;
  wire  [1*C_NUM_SLAVES-1:0] axil_awready;
  wire  [1*C_NUM_SLAVES-1:0] axil_wvalid;
  wire [32*C_NUM_SLAVES-1:0] axil_wdata;
  wire  [1*C_NUM_SLAVES-1:0] axil_wready;
  wire  [1*C_NUM_SLAVES-1:0] axil_bvalid;
  wire  [2*C_NUM_SLAVES-1:0] axil_bresp;
  wire  [1*C_NUM_SLAVES-1:0] axil_bready;
  wire  [1*C_NUM_SLAVES-1:0] axil_arvalid;
  wire [32*C_NUM_SLAVES-1:0] axil_araddr;
  wire  [1*C_NUM_SLAVES-1:0] axil_arready;
  wire  [1*C_NUM_SLAVES-1:0] axil_rvalid;
  wire [32*C_NUM_SLAVES-1:0] axil_rdata;
  wire  [2*C_NUM_SLAVES-1:0] axil_rresp;
  wire  [1*C_NUM_SLAVES-1:0] axil_rready;
  wire  [3*C_NUM_SLAVES-1:0] axil_arprot;
  wire  [3*C_NUM_SLAVES-1:0] axil_awprot;
  wire  [4*C_NUM_SLAVES-1:0] axil_wstrb;

  // Adjust AXI-Lite address so that each slave can assume a base address of 0x0
  assign axil_scfg_awaddr                      = axil_awaddr[`getvec(32, C_SCFG_INDEX)] - C_SCFG_BASE_ADDR;
  assign axil_scfg_araddr                      = axil_araddr[`getvec(32, C_SCFG_INDEX)] - C_SCFG_BASE_ADDR;
  assign axil_qdma0_awaddr                     = axil_awaddr[`getvec(32, C_QDMA0_INDEX)] - C_QDMA0_BASE_ADDR;
  assign axil_qdma0_araddr                     = axil_araddr[`getvec(32, C_QDMA0_INDEX)] - C_QDMA0_BASE_ADDR;
  assign axil_qdma1_awaddr                     = axil_awaddr[`getvec(32, C_QDMA1_INDEX)] - C_QDMA1_BASE_ADDR;
  assign axil_qdma1_araddr                     = axil_araddr[`getvec(32, C_QDMA1_INDEX)] - C_QDMA1_BASE_ADDR;
  assign axil_cmac0_awaddr                     = axil_awaddr[`getvec(32, C_CMAC0_INDEX)] - C_CMAC0_BASE_ADDR;
  assign axil_cmac0_araddr                     = axil_araddr[`getvec(32, C_CMAC0_INDEX)] - C_CMAC0_BASE_ADDR;
  assign axil_adap0_awaddr                     = axil_awaddr[`getvec(32, C_ADAP0_INDEX)] - C_ADAP0_BASE_ADDR;
  assign axil_adap0_araddr                     = axil_araddr[`getvec(32, C_ADAP0_INDEX)] - C_ADAP0_BASE_ADDR;
  assign axil_cmac1_awaddr                     = axil_awaddr[`getvec(32, C_CMAC1_INDEX)] - C_CMAC1_BASE_ADDR;
  assign axil_cmac1_araddr                     = axil_araddr[`getvec(32, C_CMAC1_INDEX)] - C_CMAC1_BASE_ADDR;
  assign axil_adap1_awaddr                     = axil_awaddr[`getvec(32, C_ADAP1_INDEX)] - C_ADAP1_BASE_ADDR;
  assign axil_adap1_araddr                     = axil_araddr[`getvec(32, C_ADAP1_INDEX)] - C_ADAP1_BASE_ADDR;
  assign axil_smon_awaddr                      = axil_awaddr[`getvec(32, C_SMON_INDEX)]  - C_SMON_BASE_ADDR;
  assign axil_smon_araddr                      = axil_araddr[`getvec(32, C_SMON_INDEX)] - C_SMON_BASE_ADDR;
  assign axil_box1_awaddr                      = axil_awaddr[`getvec(32, C_BOX1_INDEX)] - C_BOX1_BASE_ADDR;
  assign axil_box1_araddr                      = axil_araddr[`getvec(32, C_BOX1_INDEX)] - C_BOX1_BASE_ADDR;
  assign axil_box0_awaddr                      = axil_awaddr[`getvec(32, C_BOX0_INDEX)] - C_BOX0_BASE_ADDR;
  assign axil_box0_araddr                      = axil_araddr[`getvec(32, C_BOX0_INDEX)] - C_BOX0_BASE_ADDR;
  assign axil_cms_awaddr                       = axil_awaddr[`getvec(32, C_CMS_INDEX)] - C_CMS_BASE_ADDR;
  assign axil_cms_araddr                       = axil_araddr[`getvec(32, C_CMS_INDEX)] - C_CMS_BASE_ADDR;
  assign axil_qspi_awaddr                      = axil_awaddr[`getvec(32, C_QSPI_INDEX)] - C_QSPI_BASE_ADDR;
  assign axil_qspi_araddr                      = axil_araddr[`getvec(32, C_QSPI_INDEX)] - C_QSPI_BASE_ADDR;

  assign m_axil_scfg_awvalid                   = axil_awvalid[C_SCFG_INDEX];
  assign m_axil_scfg_awaddr                    = axil_scfg_awaddr;
  assign axil_awready[C_SCFG_INDEX]            = m_axil_scfg_awready;
  assign m_axil_scfg_wvalid                    = axil_wvalid[C_SCFG_INDEX];
  assign m_axil_scfg_wdata                     = axil_wdata[`getvec(32, C_SCFG_INDEX)];
  assign axil_wready[C_SCFG_INDEX]             = m_axil_scfg_wready;
  assign axil_bvalid[C_SCFG_INDEX]             = m_axil_scfg_bvalid;
  assign axil_bresp[`getvec(2, C_SCFG_INDEX)]  = m_axil_scfg_bresp;
  assign m_axil_scfg_bready                    = axil_bready[C_SCFG_INDEX];
  assign m_axil_scfg_arvalid                   = axil_arvalid[C_SCFG_INDEX];
  assign m_axil_scfg_araddr                    = axil_scfg_araddr;
  assign axil_arready[C_SCFG_INDEX]            = m_axil_scfg_arready;
  assign axil_rvalid[C_SCFG_INDEX]             = m_axil_scfg_rvalid;
  assign axil_rdata[`getvec(32, C_SCFG_INDEX)] = m_axil_scfg_rdata;
  assign axil_rresp[`getvec(2, C_SCFG_INDEX)]  = m_axil_scfg_rresp;
  assign m_axil_scfg_rready                    = axil_rready[C_SCFG_INDEX];

  if (NUM_QDMA == 1) begin
    assign m_axil_qdma_awvalid                    = axil_awvalid[C_QDMA0_INDEX];
    assign m_axil_qdma_awaddr                     = axil_qdma0_awaddr;
    assign axil_awready[C_QDMA0_INDEX]            = m_axil_qdma_awready;
    assign m_axil_qdma_wvalid                     = axil_wvalid[C_QDMA0_INDEX];
    assign m_axil_qdma_wdata                      = axil_wdata[`getvec(32, C_QDMA0_INDEX)];
    assign axil_wready[C_QDMA0_INDEX]             = m_axil_qdma_wready;
    assign axil_bvalid[C_QDMA0_INDEX]             = m_axil_qdma_bvalid;
    assign axil_bresp[`getvec(2, C_QDMA0_INDEX)]  = m_axil_qdma_bresp;
    assign m_axil_qdma_bready                     = axil_bready[C_QDMA0_INDEX];
    assign m_axil_qdma_arvalid                    = axil_arvalid[C_QDMA0_INDEX];
    assign m_axil_qdma_araddr                     = axil_qdma0_araddr;
    assign axil_arready[C_QDMA0_INDEX]            = m_axil_qdma_arready;
    assign axil_rvalid[C_QDMA0_INDEX]             = m_axil_qdma_rvalid;
    assign axil_rdata[`getvec(32, C_QDMA0_INDEX)] = m_axil_qdma_rdata;
    assign axil_rresp[`getvec(2, C_QDMA0_INDEX)]  = m_axil_qdma_rresp;
    assign m_axil_qdma_rready                     = axil_rready[C_QDMA0_INDEX];

    // Sink for the unused dummy register interface
    axi_lite_slave dummy_reg_inst (
      .s_axil_awvalid (axil_awvalid[C_QDMA1_INDEX]),
      .s_axil_awaddr  (axil_qdma1_awaddr),
      .s_axil_awready (axil_awready[C_QDMA1_INDEX]),
      .s_axil_wvalid  (axil_wvalid[C_QDMA1_INDEX]),
      .s_axil_wdata   (axil_wdata[`getvec(32, C_QDMA1_INDEX)]),
      .s_axil_wready  (axil_wready[C_QDMA1_INDEX]),
      .s_axil_bvalid  (axil_bvalid[C_QDMA1_INDEX]),
      .s_axil_bresp   (axil_bresp[`getvec(2, C_QDMA1_INDEX)]),
      .s_axil_bready  (axil_bready[C_QDMA1_INDEX]),
      .s_axil_arvalid (axil_arvalid[C_QDMA1_INDEX]),
      .s_axil_araddr  (axil_qdma1_araddr),
      .s_axil_arready (axil_arready[C_QDMA1_INDEX]),
      .s_axil_rvalid  (axil_rvalid[C_QDMA1_INDEX] ),
      .s_axil_rdata   (axil_rdata[`getvec(32, C_QDMA1_INDEX)]),
      .s_axil_rresp   (axil_rresp[`getvec(2, C_QDMA1_INDEX)]),
      .s_axil_rready  (axil_rready[C_QDMA1_INDEX]),

      .aresetn        (aresetn),
      .aclk           (aclk[0])
    );

    assign axil_pcie_awvalid                      = s_axil_awvalid;
    assign axil_pcie_awaddr                       = s_axil_awaddr;
    assign s_axil_awready                         = axil_pcie_awready;
    assign axil_pcie_wvalid                       = s_axil_wvalid;
    assign axil_pcie_wdata                        = s_axil_wdata;
    assign s_axil_wready                          = axil_pcie_wready;
    assign s_axil_bvalid                          = axil_pcie_bvalid;
    assign s_axil_bresp                           = axil_pcie_bresp;
    assign axil_pcie_bready                       = s_axil_bready;
    assign axil_pcie_arvalid                      = s_axil_arvalid;
    assign axil_pcie_araddr                       = s_axil_araddr;
    assign s_axil_arready                         = axil_pcie_arready;
    assign s_axil_rvalid                          = axil_pcie_rvalid;
    assign s_axil_rdata                           = axil_pcie_rdata;
    assign s_axil_rresp                           = axil_pcie_rresp;
    assign axil_pcie_rready                       = s_axil_rready;
  end
  else begin
    assign m_axil_qdma_awvalid[0]                 = axil_awvalid[C_QDMA0_INDEX];
    assign m_axil_qdma_awaddr[`getvec(32, 0)]     = axil_qdma0_awaddr;
    assign axil_awready[C_QDMA0_INDEX]            = m_axil_qdma_awready[0];
    assign m_axil_qdma_wvalid[0]                  = axil_wvalid[C_QDMA0_INDEX];
    assign m_axil_qdma_wdata[`getvec(32, 0)]      = axil_wdata[`getvec(32, C_QDMA0_INDEX)];
    assign axil_wready[C_QDMA0_INDEX]             = m_axil_qdma_wready[0];
    assign axil_bvalid[C_QDMA0_INDEX]             = m_axil_qdma_bvalid[0];
    assign axil_bresp[`getvec(2, C_QDMA0_INDEX)]  = m_axil_qdma_bresp[`getvec(2, 0)];
    assign m_axil_qdma_bready[0]                  = axil_bready[C_QDMA0_INDEX];
    assign m_axil_qdma_arvalid[0]                 = axil_arvalid[C_QDMA0_INDEX];
    assign m_axil_qdma_araddr[`getvec(32, 0)]     = axil_qdma0_araddr;
    assign axil_arready[C_QDMA0_INDEX]            = m_axil_qdma_arready[0];
    assign axil_rvalid[C_QDMA0_INDEX]             = m_axil_qdma_rvalid[0];
    assign axil_rdata[`getvec(32, C_QDMA0_INDEX)] = m_axil_qdma_rdata[`getvec(32, 0)];
    assign axil_rresp[`getvec(2, C_QDMA0_INDEX)]  = m_axil_qdma_rresp[`getvec(2, 0)];
    assign m_axil_qdma_rready[0]                  = axil_rready[C_QDMA0_INDEX];

    assign m_axil_qdma_awvalid[1]                 = axil_awvalid[C_QDMA1_INDEX];
    assign m_axil_qdma_awaddr[`getvec(32, 1)]     = axil_qdma1_awaddr;
    assign axil_awready[C_QDMA1_INDEX]            = m_axil_qdma_awready[1];
    assign m_axil_qdma_wvalid[1]                  = axil_wvalid[C_QDMA1_INDEX];
    assign m_axil_qdma_wdata[`getvec(32, 1)]      = axil_wdata[`getvec(32, C_QDMA1_INDEX)];
    assign axil_wready[C_QDMA1_INDEX]             = m_axil_qdma_wready[1];
    assign axil_bvalid[C_QDMA1_INDEX]             = m_axil_qdma_bvalid[1];
    assign axil_bresp[`getvec(2, C_QDMA1_INDEX)]  = m_axil_qdma_bresp[`getvec(2, 1)];
    assign m_axil_qdma_bready[1]                  = axil_bready[C_QDMA1_INDEX];
    assign m_axil_qdma_arvalid[1]                 = axil_arvalid[C_QDMA1_INDEX];
    assign m_axil_qdma_araddr[`getvec(32, 1)]     = axil_qdma1_araddr;
    assign axil_arready[C_QDMA1_INDEX]            = m_axil_qdma_arready[1];
    assign axil_rvalid[C_QDMA1_INDEX]             = m_axil_qdma_rvalid[1];
    assign axil_rdata[`getvec(32, C_QDMA1_INDEX)] = m_axil_qdma_rdata[`getvec(32, 1)];
    assign axil_rresp[`getvec(2, C_QDMA1_INDEX)]  = m_axil_qdma_rresp[`getvec(2, 1)];
    assign m_axil_qdma_rready[1]                  = axil_rready[C_QDMA1_INDEX];

    assign axil_pcie_awvalid[0]                   = s_axil_awvalid[0];
    assign axil_pcie_awaddr[`getvec(32, 0)]       = s_axil_awaddr[`getvec(32, 0)];
    assign s_axil_awready[0]                      = axil_pcie_awready[0];
    assign axil_pcie_wvalid[0]                    = s_axil_wvalid[0];
    assign axil_pcie_wdata[`getvec(32, 0)]        = s_axil_wdata[`getvec(32, 0)];
    assign s_axil_wready[0]                       = axil_pcie_wready[0];
    assign s_axil_bvalid[0]                       = axil_pcie_bvalid[0];
    assign s_axil_bresp[`getvec(2, 0)]            = axil_pcie_bresp[`getvec(2, 0)];
    assign axil_pcie_bready[0]                    = s_axil_bready[0];
    assign axil_pcie_arvalid[0]                   = s_axil_arvalid[0];
    assign axil_pcie_araddr[`getvec(32, 0)]       = s_axil_araddr[`getvec(32, 0)];
    assign s_axil_arready[0]                      = axil_pcie_arready[0];
    assign s_axil_rvalid[0]                       = axil_pcie_rvalid[0];
    assign s_axil_rdata[`getvec(32, 0)]           = axil_pcie_rdata[`getvec(32, 0)];
    assign s_axil_rresp[`getvec(2, 0)]            = axil_pcie_rresp[`getvec(2, 0)];
    assign axil_pcie_rready[0]                    = s_axil_rready[0];
  end

  if (NUM_CMAC_PORT == 1) begin
    assign m_axil_cmac_awvalid                    = axil_awvalid[C_CMAC0_INDEX];
    assign m_axil_cmac_awaddr                     = axil_cmac0_awaddr;
    assign axil_awready[C_CMAC0_INDEX]            = m_axil_cmac_awready;
    assign m_axil_cmac_wvalid                     = axil_wvalid[C_CMAC0_INDEX];
    assign m_axil_cmac_wdata                      = axil_wdata[`getvec(32, C_CMAC0_INDEX)];
    assign axil_wready[C_CMAC0_INDEX]             = m_axil_cmac_wready;
    assign axil_bvalid[C_CMAC0_INDEX]             = m_axil_cmac_bvalid;
    assign axil_bresp[`getvec(2, C_CMAC0_INDEX)]  = m_axil_cmac_bresp;
    assign m_axil_cmac_bready                     = axil_bready[C_CMAC0_INDEX];
    assign m_axil_cmac_arvalid                    = axil_arvalid[C_CMAC0_INDEX];
    assign m_axil_cmac_araddr                     = axil_cmac0_araddr;
    assign axil_arready[C_CMAC0_INDEX]            = m_axil_cmac_arready;
    assign axil_rvalid[C_CMAC0_INDEX]             = m_axil_cmac_rvalid;
    assign axil_rdata[`getvec(32, C_CMAC0_INDEX)] = m_axil_cmac_rdata;
    assign axil_rresp[`getvec(2, C_CMAC0_INDEX)]  = m_axil_cmac_rresp;
    assign m_axil_cmac_rready                     = axil_rready[C_CMAC0_INDEX];

    assign m_axil_adap_awvalid                    = axil_awvalid[C_ADAP0_INDEX];
    assign m_axil_adap_awaddr                     = axil_adap0_awaddr;
    assign axil_awready[C_ADAP0_INDEX]            = m_axil_adap_awready;
    assign m_axil_adap_wvalid                     = axil_wvalid[C_ADAP0_INDEX];
    assign m_axil_adap_wdata                      = axil_wdata[`getvec(32, C_ADAP0_INDEX)];
    assign axil_wready[C_ADAP0_INDEX]             = m_axil_adap_wready;
    assign axil_bvalid[C_ADAP0_INDEX]             = m_axil_adap_bvalid;
    assign axil_bresp[`getvec(2, C_ADAP0_INDEX)]  = m_axil_adap_bresp;
    assign m_axil_adap_bready                     = axil_bready[C_ADAP0_INDEX];
    assign m_axil_adap_arvalid                    = axil_arvalid[C_ADAP0_INDEX];
    assign m_axil_adap_araddr                     = axil_adap0_araddr;
    assign axil_arready[C_ADAP0_INDEX]            = m_axil_adap_arready;
    assign axil_rvalid[C_ADAP0_INDEX]             = m_axil_adap_rvalid;
    assign axil_rdata[`getvec(32, C_ADAP0_INDEX)] = m_axil_adap_rdata;
    assign axil_rresp[`getvec(2, C_ADAP0_INDEX)]  = m_axil_adap_rresp;
    assign m_axil_adap_rready                     = axil_rready[C_ADAP0_INDEX];

    // Sink for unused CMAC1 register path
    axi_lite_slave #(
      .REG_ADDR_W (13),
      .REG_PREFIX (16'hC100)
    ) cmac1_reg_inst (
      .s_axil_awvalid (axil_awvalid[C_CMAC1_INDEX]),
      .s_axil_awaddr  (axil_cmac1_awaddr),
      .s_axil_awready (axil_awready[C_CMAC1_INDEX]),
      .s_axil_wvalid  (axil_wvalid[C_CMAC1_INDEX]),
      .s_axil_wdata   (axil_wdata[`getvec(32, C_CMAC1_INDEX)]),
      .s_axil_wready  (axil_wready[C_CMAC1_INDEX]),
      .s_axil_bvalid  (axil_bvalid[C_CMAC1_INDEX]),
      .s_axil_bresp   (axil_bresp[`getvec(2, C_CMAC1_INDEX)]),
      .s_axil_bready  (axil_bready[C_CMAC1_INDEX]),
      .s_axil_arvalid (axil_arvalid[C_CMAC1_INDEX]),
      .s_axil_araddr  (axil_cmac1_araddr),
      .s_axil_arready (axil_arready[C_CMAC1_INDEX]),
      .s_axil_rvalid  (axil_rvalid[C_CMAC1_INDEX]),
      .s_axil_rdata   (axil_rdata[`getvec(32, C_CMAC1_INDEX)]),
      .s_axil_rresp   (axil_rresp[`getvec(2, C_CMAC1_INDEX)]),
      .s_axil_rready  (axil_rready[C_CMAC1_INDEX]),

      .aresetn        (aresetn),
      .aclk           (aclk[0])
    );

    // Sink for unused ADAP1 register path
    axi_lite_slave #(
      .REG_ADDR_W (13),
      .REG_PREFIX (16'hC100)
    ) adap1_reg_inst (
      .s_axil_awvalid (axil_awvalid[C_ADAP1_INDEX]),
      .s_axil_awaddr  (axil_adap1_awaddr),
      .s_axil_awready (axil_awready[C_ADAP1_INDEX]),
      .s_axil_wvalid  (axil_wvalid[C_ADAP1_INDEX]),
      .s_axil_wdata   (axil_wdata[`getvec(32, C_ADAP1_INDEX)]),
      .s_axil_wready  (axil_wready[C_ADAP1_INDEX]),
      .s_axil_bvalid  (axil_bvalid[C_ADAP1_INDEX]),
      .s_axil_bresp   (axil_bresp[`getvec(2, C_ADAP1_INDEX)]),
      .s_axil_bready  (axil_bready[C_ADAP1_INDEX]),
      .s_axil_arvalid (axil_arvalid[C_ADAP1_INDEX]),
      .s_axil_araddr  (axil_adap1_araddr),
      .s_axil_arready (axil_arready[C_ADAP1_INDEX]),
      .s_axil_rvalid  (axil_rvalid[C_ADAP1_INDEX]),
      .s_axil_rdata   (axil_rdata[`getvec(32, C_ADAP1_INDEX)]),
      .s_axil_rresp   (axil_rresp[`getvec(2, C_ADAP1_INDEX)]),
      .s_axil_rready  (axil_rready[C_ADAP1_INDEX]),

      .aresetn        (aresetn),
      .aclk           (aclk[0])
    );
  end
  else begin
    assign m_axil_cmac_awvalid[0]                 = axil_awvalid[C_CMAC0_INDEX];
    assign m_axil_cmac_awaddr[`getvec(32, 0)]     = axil_cmac0_awaddr;
    assign axil_awready[C_CMAC0_INDEX]            = m_axil_cmac_awready[0];
    assign m_axil_cmac_wvalid[0]                  = axil_wvalid[C_CMAC0_INDEX];
    assign m_axil_cmac_wdata[`getvec(32, 0)]      = axil_wdata[`getvec(32, C_CMAC0_INDEX)];
    assign axil_wready[C_CMAC0_INDEX]             = m_axil_cmac_wready[0];
    assign axil_bvalid[C_CMAC0_INDEX]             = m_axil_cmac_bvalid[0];
    assign axil_bresp[`getvec(2, C_CMAC0_INDEX)]  = m_axil_cmac_bresp[`getvec(2, 0)];
    assign m_axil_cmac_bready[0]                  = axil_bready[C_CMAC0_INDEX];
    assign m_axil_cmac_arvalid[0]                 = axil_arvalid[C_CMAC0_INDEX];
    assign m_axil_cmac_araddr[`getvec(32, 0)]     = axil_cmac0_araddr;
    assign axil_arready[C_CMAC0_INDEX]            = m_axil_cmac_arready[0];
    assign axil_rvalid[C_CMAC0_INDEX]             = m_axil_cmac_rvalid[0];
    assign axil_rdata[`getvec(32, C_CMAC0_INDEX)] = m_axil_cmac_rdata[`getvec(32, 0)];
    assign axil_rresp[`getvec(2, C_CMAC0_INDEX)]  = m_axil_cmac_rresp[`getvec(2, 0)];
    assign m_axil_cmac_rready[0]                  = axil_rready[C_CMAC0_INDEX];

    assign m_axil_adap_awvalid[0]                 = axil_awvalid[C_ADAP0_INDEX];
    assign m_axil_adap_awaddr[`getvec(32, 0)]     = axil_adap0_awaddr;
    assign axil_awready[C_ADAP0_INDEX]            = m_axil_adap_awready[0];
    assign m_axil_adap_wvalid[0]                  = axil_wvalid[C_ADAP0_INDEX];
    assign m_axil_adap_wdata[`getvec(32, 0)]      = axil_wdata[`getvec(32, C_ADAP0_INDEX)];
    assign axil_wready[C_ADAP0_INDEX]             = m_axil_adap_wready[0];
    assign axil_bvalid[C_ADAP0_INDEX]             = m_axil_adap_bvalid[0];
    assign axil_bresp[`getvec(2, C_ADAP0_INDEX)]  = m_axil_adap_bresp[`getvec(2, 0)];
    assign m_axil_adap_bready[0]                  = axil_bready[C_ADAP0_INDEX];
    assign m_axil_adap_arvalid[0]                 = axil_arvalid[C_ADAP0_INDEX];
    assign m_axil_adap_araddr[`getvec(32, 0)]     = axil_adap0_araddr;
    assign axil_arready[C_ADAP0_INDEX]            = m_axil_adap_arready[0];
    assign axil_rvalid[C_ADAP0_INDEX]             = m_axil_adap_rvalid[0];
    assign axil_rdata[`getvec(32, C_ADAP0_INDEX)] = m_axil_adap_rdata[`getvec(32, 0)];
    assign axil_rresp[`getvec(2, C_ADAP0_INDEX)]  = m_axil_adap_rresp[`getvec(2, 0)];
    assign m_axil_adap_rready[0]                  = axil_rready[C_ADAP0_INDEX];

    assign m_axil_cmac_awvalid[1]                 = axil_awvalid[C_CMAC1_INDEX];
    assign m_axil_cmac_awaddr[`getvec(32, 1)]     = axil_cmac1_awaddr;
    assign axil_awready[C_CMAC1_INDEX]            = m_axil_cmac_awready[1];
    assign m_axil_cmac_wvalid[1]                  = axil_wvalid[C_CMAC1_INDEX];
    assign m_axil_cmac_wdata[`getvec(32, 1)]      = axil_wdata[`getvec(32, C_CMAC1_INDEX)];
    assign axil_wready[C_CMAC1_INDEX]             = m_axil_cmac_wready[1];
    assign axil_bvalid[C_CMAC1_INDEX]             = m_axil_cmac_bvalid[1];
    assign axil_bresp[`getvec(2, C_CMAC1_INDEX)]  = m_axil_cmac_bresp[`getvec(2, 1)];
    assign m_axil_cmac_bready[1]                  = axil_bready[C_CMAC1_INDEX];
    assign m_axil_cmac_arvalid[1]                 = axil_arvalid[C_CMAC1_INDEX];
    assign m_axil_cmac_araddr[`getvec(32, 1)]     = axil_cmac1_araddr;
    assign axil_arready[C_CMAC1_INDEX]            = m_axil_cmac_arready[1];
    assign axil_rvalid[C_CMAC1_INDEX]             = m_axil_cmac_rvalid[1];
    assign axil_rdata[`getvec(32, C_CMAC1_INDEX)] = m_axil_cmac_rdata[`getvec(32, 1)];
    assign axil_rresp[`getvec(2, C_CMAC1_INDEX)]  = m_axil_cmac_rresp[`getvec(2, 1)];
    assign m_axil_cmac_rready[1]                  = axil_rready[C_CMAC1_INDEX];

    assign m_axil_adap_awvalid[1]                 = axil_awvalid[C_ADAP1_INDEX];
    assign m_axil_adap_awaddr[`getvec(32, 1)]     = axil_adap1_awaddr;
    assign axil_awready[C_ADAP1_INDEX]            = m_axil_adap_awready[1];
    assign m_axil_adap_wvalid[1]                  = axil_wvalid[C_ADAP1_INDEX];
    assign m_axil_adap_wdata[`getvec(32, 1)]      = axil_wdata[`getvec(32, C_ADAP1_INDEX)];
    assign axil_wready[C_ADAP1_INDEX]             = m_axil_adap_wready[1];
    assign axil_bvalid[C_ADAP1_INDEX]             = m_axil_adap_bvalid[1];
    assign axil_bresp[`getvec(2, C_ADAP1_INDEX)]  = m_axil_adap_bresp[`getvec(2, 1)];
    assign m_axil_adap_bready[1]                  = axil_bready[C_ADAP1_INDEX];
    assign m_axil_adap_arvalid[1]                 = axil_arvalid[C_ADAP1_INDEX];
    assign m_axil_adap_araddr[`getvec(32, 1)]     = axil_adap1_araddr;
    assign axil_arready[C_ADAP1_INDEX]            = m_axil_adap_arready[1];
    assign axil_rvalid[C_ADAP1_INDEX]             = m_axil_adap_rvalid[1];
    assign axil_rdata[`getvec(32, C_ADAP1_INDEX)] = m_axil_adap_rdata[`getvec(32, 1)];
    assign axil_rresp[`getvec(2, C_ADAP1_INDEX)]  = m_axil_adap_rresp[`getvec(2, 1)];
    assign m_axil_adap_rready[1]                  = axil_rready[C_ADAP1_INDEX];
  end

  assign m_axil_box1_awvalid                   = axil_awvalid[C_BOX1_INDEX];
  assign m_axil_box1_awaddr                    = axil_box1_awaddr;
  assign axil_awready[C_BOX1_INDEX]            = m_axil_box1_awready;
  assign m_axil_box1_wvalid                    = axil_wvalid[C_BOX1_INDEX];
  assign m_axil_box1_wdata                     = axil_wdata[`getvec(32, C_BOX1_INDEX)];
  assign axil_wready[C_BOX1_INDEX]             = m_axil_box1_wready;
  assign axil_bvalid[C_BOX1_INDEX]             = m_axil_box1_bvalid;
  assign axil_bresp[`getvec(2, C_BOX1_INDEX)]  = m_axil_box1_bresp;
  assign m_axil_box1_bready                    = axil_bready[C_BOX1_INDEX];
  assign m_axil_box1_arvalid                   = axil_arvalid[C_BOX1_INDEX];
  assign m_axil_box1_araddr                    = axil_box1_araddr;
  assign axil_arready[C_BOX1_INDEX]            = m_axil_box1_arready;
  assign axil_rvalid[C_BOX1_INDEX]             = m_axil_box1_rvalid;
  assign axil_rdata[`getvec(32, C_BOX1_INDEX)] = m_axil_box1_rdata;
  assign axil_rresp[`getvec(2, C_BOX1_INDEX)]  = m_axil_box1_rresp;
  assign m_axil_box1_rready                    = axil_rready[C_BOX1_INDEX];

  assign m_axil_box0_awvalid                   = axil_awvalid[C_BOX0_INDEX];
  assign m_axil_box0_awaddr                    = axil_box0_awaddr;
  assign axil_awready[C_BOX0_INDEX]            = m_axil_box0_awready;
  assign m_axil_box0_wvalid                    = axil_wvalid[C_BOX0_INDEX];
  assign m_axil_box0_wdata                     = axil_wdata[`getvec(32, C_BOX0_INDEX)];
  assign axil_wready[C_BOX0_INDEX]             = m_axil_box0_wready;
  assign axil_bvalid[C_BOX0_INDEX]             = m_axil_box0_bvalid;
  assign axil_bresp[`getvec(2, C_BOX0_INDEX)]  = m_axil_box0_bresp;
  assign m_axil_box0_bready                    = axil_bready[C_BOX0_INDEX];
  assign m_axil_box0_arvalid                   = axil_arvalid[C_BOX0_INDEX];
  assign m_axil_box0_araddr                    = axil_box0_araddr;
  assign axil_arready[C_BOX0_INDEX]            = m_axil_box0_arready;
  assign axil_rvalid[C_BOX0_INDEX]             = m_axil_box0_rvalid;
  assign axil_rdata[`getvec(32, C_BOX0_INDEX)] = m_axil_box0_rdata;
  assign axil_rresp[`getvec(2, C_BOX0_INDEX)]  = m_axil_box0_rresp;
  assign m_axil_box0_rready                    = axil_rready[C_BOX0_INDEX];

  assign m_axil_smon_awvalid                   = axil_awvalid[C_SMON_INDEX];
  assign m_axil_smon_awaddr                    = axil_smon_awaddr;
  assign axil_awready[C_SMON_INDEX]            = m_axil_smon_awready;
  assign m_axil_smon_wvalid                    = axil_wvalid[C_SMON_INDEX];
  assign m_axil_smon_wdata                     = axil_wdata[`getvec(32, C_SMON_INDEX)];
  assign axil_wready[C_SMON_INDEX]             = m_axil_smon_wready;
  assign axil_bvalid[C_SMON_INDEX]             = m_axil_smon_bvalid;
  assign axil_bresp[`getvec(2, C_SMON_INDEX)]  = m_axil_smon_bresp;
  assign m_axil_smon_bready                    = axil_bready[C_SMON_INDEX];
  assign m_axil_smon_arvalid                   = axil_arvalid[C_SMON_INDEX];
  assign m_axil_smon_araddr                    = axil_smon_araddr;
  assign axil_arready[C_SMON_INDEX]            = m_axil_smon_arready;
  assign axil_rvalid[C_SMON_INDEX]             = m_axil_smon_rvalid;
  assign axil_rdata[`getvec(32, C_SMON_INDEX)] = m_axil_smon_rdata;
  assign axil_rresp[`getvec(2, C_SMON_INDEX)]  = m_axil_smon_rresp;
  assign m_axil_smon_rready                    = axil_rready[C_SMON_INDEX];

<<<<<<< HEAD
  generate if (NUM_QDMA > 1) begin
    system_config_axi_clock_converter axi_clk_converter_inst (
      .s_axi_aclk    (aclk[1]),
      .s_axi_aresetn (aresetn),
      .s_axi_awaddr  (s_axil_awaddr[`getvec(32, 1)]),
      .s_axi_awprot  (0),
      .s_axi_awvalid (s_axil_awvalid[1]),
      .s_axi_awready (s_axil_awready[1]),
      .s_axi_wdata   (s_axil_wdata[`getvec(32, 1)]),
      .s_axi_wstrb   (4'hF),
      .s_axi_wvalid  (s_axil_wvalid[1]),
      .s_axi_wready  (s_axil_wready[1]),
      .s_axi_bresp   (s_axil_bresp[`getvec(2, 1)]),
      .s_axi_bvalid  (s_axil_bvalid[1]),
      .s_axi_bready  (s_axil_bready[1]),
      .s_axi_araddr  (s_axil_araddr[`getvec(32, 1)]),
      .s_axi_arprot  (0),
      .s_axi_arvalid (s_axil_arvalid[1]),
      .s_axi_arready (s_axil_arready[1]),
      .s_axi_rdata   (s_axil_rdata[`getvec(32, 1)]),
      .s_axi_rresp   (s_axil_rresp[`getvec(2, 1)]),
      .s_axi_rvalid  (s_axil_rvalid[1]),
      .s_axi_rready  (s_axil_rready[1]),
      .m_axi_aclk    (aclk[0]),
      .m_axi_aresetn (aresetn),
      .m_axi_awaddr  (axil_pcie_awaddr[`getvec(32, 1)]),
      .m_axi_awprot  (),
      .m_axi_awvalid (axil_pcie_awvalid[1]),
      .m_axi_awready (axil_pcie_awready[1]),
      .m_axi_wdata   (axil_pcie_wdata[`getvec(32, 1)]),
      .m_axi_wstrb   (),
      .m_axi_wvalid  (axil_pcie_wvalid[1]),
      .m_axi_wready  (axil_pcie_wready[1]),
      .m_axi_bresp   (axil_pcie_bresp[`getvec(2, 1)]),
      .m_axi_bvalid  (axil_pcie_bvalid[1]),
      .m_axi_bready  (axil_pcie_bready[1]),
      .m_axi_araddr  (axil_pcie_araddr[`getvec(32, 1)]),
      .m_axi_arprot  (),
      .m_axi_arvalid (axil_pcie_arvalid[1]),
      .m_axi_arready (axil_pcie_arready[1]),
      .m_axi_rdata   (axil_pcie_rdata[`getvec(32, 1)]),
      .m_axi_rresp   (axil_pcie_rresp[`getvec(2, 1)]),
      .m_axi_rvalid  (axil_pcie_rvalid[1]),
      .m_axi_rready  (axil_pcie_rready[1])
    );
  end
  endgenerate
=======
  assign m_axil_cms_awvalid                    = axil_awvalid[C_CMS_INDEX];
  assign m_axil_cms_awaddr                     = axil_cms_awaddr;
  assign axil_awready[C_CMS_INDEX]             = m_axil_cms_awready;
  assign m_axil_cms_wvalid                     = axil_wvalid[C_CMS_INDEX];
  assign m_axil_cms_wdata                      = axil_wdata[`getvec(32, C_CMS_INDEX)];
  assign axil_wready[C_CMS_INDEX]              = m_axil_cms_wready;
  assign axil_bvalid[C_CMS_INDEX]              = m_axil_cms_bvalid;
  assign axil_bresp[`getvec(2, C_CMS_INDEX)]   = m_axil_cms_bresp;
  assign m_axil_cms_bready                     = axil_bready[C_CMS_INDEX];
  assign m_axil_cms_arvalid                    = axil_arvalid[C_CMS_INDEX];
  assign m_axil_cms_araddr                     = axil_cms_araddr;
  assign axil_arready[C_CMS_INDEX]             = m_axil_cms_arready;
  assign axil_rvalid[C_CMS_INDEX]              = m_axil_cms_rvalid;
  assign axil_rdata[`getvec(32, C_CMS_INDEX)]  = m_axil_cms_rdata;
  assign axil_rresp[`getvec(2, C_CMS_INDEX)]   = m_axil_cms_rresp;
  assign m_axil_cms_rready                     = axil_rready[C_CMS_INDEX];
  assign m_axil_cms_arprot                     = axil_arprot[`getvec(3, C_CMS_INDEX)];
  assign m_axil_cms_awprot                     = axil_awprot[`getvec(3, C_CMS_INDEX)];
  assign m_axil_cms_wstrb                      = axil_wstrb[`getvec(4, C_CMS_INDEX)];

  assign m_axil_qspi_awvalid                    = axil_awvalid[C_QSPI_INDEX];
  assign m_axil_qspi_awaddr                     = axil_qspi_awaddr;
  assign axil_awready[C_QSPI_INDEX]             = m_axil_qspi_awready;
  assign m_axil_qspi_wvalid                     = axil_wvalid[C_QSPI_INDEX];
  assign m_axil_qspi_wdata                      = axil_wdata[`getvec(32, C_QSPI_INDEX)];
  assign axil_wready[C_QSPI_INDEX]              = m_axil_qspi_wready;
  assign axil_bvalid[C_QSPI_INDEX]              = m_axil_qspi_bvalid;
  assign axil_bresp[`getvec(2, C_QSPI_INDEX)]   = m_axil_qspi_bresp;
  assign m_axil_qspi_bready                     = axil_bready[C_QSPI_INDEX];
  assign m_axil_qspi_arvalid                    = axil_arvalid[C_QSPI_INDEX];
  assign m_axil_qspi_araddr                     = axil_qspi_araddr;
  assign axil_arready[C_QSPI_INDEX]             = m_axil_qspi_arready;
  assign axil_rvalid[C_QSPI_INDEX]              = m_axil_qspi_rvalid;
  assign axil_rdata[`getvec(32, C_QSPI_INDEX)]  = m_axil_qspi_rdata;
  assign axil_rresp[`getvec(2, C_QSPI_INDEX)]   = m_axil_qspi_rresp;
  assign m_axil_qspi_rready                     = axil_rready[C_QSPI_INDEX];
  assign m_axil_qspi_arprot                     = axil_arprot[`getvec(3, C_QSPI_INDEX)];
  assign m_axil_qspi_awprot                     = axil_awprot[`getvec(3, C_QSPI_INDEX)];
  assign m_axil_qspi_wstrb                      = axil_wstrb[`getvec(4, C_QSPI_INDEX)];
>>>>>>> 5506debf

  system_config_axi_crossbar xbar_inst (
    .s_axi_awaddr  (axil_pcie_awaddr),
    .s_axi_awprot  (0),
    .s_axi_awvalid (axil_pcie_awvalid),
    .s_axi_awready (axil_pcie_awready),
    .s_axi_wdata   (axil_pcie_wdata),
    .s_axi_wstrb   (4'hF),
    .s_axi_wvalid  (axil_pcie_wvalid),
    .s_axi_wready  (axil_pcie_wready),
    .s_axi_bresp   (axil_pcie_bresp),
    .s_axi_bvalid  (axil_pcie_bvalid),
    .s_axi_bready  (axil_pcie_bready),
    .s_axi_araddr  (axil_pcie_araddr),
    .s_axi_arprot  (0),
    .s_axi_arvalid (axil_pcie_arvalid),
    .s_axi_arready (axil_pcie_arready),
    .s_axi_rdata   (axil_pcie_rdata),
    .s_axi_rresp   (axil_pcie_rresp),
    .s_axi_rvalid  (axil_pcie_rvalid),
    .s_axi_rready  (axil_pcie_rready),

    .m_axi_awaddr  (axil_awaddr),
    .m_axi_awprot  (axil_awprot),
    .m_axi_awvalid (axil_awvalid),
    .m_axi_awready (axil_awready),
    .m_axi_wdata   (axil_wdata),
    .m_axi_wstrb   (axil_wstrb),
    .m_axi_wvalid  (axil_wvalid),
    .m_axi_wready  (axil_wready),
    .m_axi_bresp   (axil_bresp),
    .m_axi_bvalid  (axil_bvalid),
    .m_axi_bready  (axil_bready),
    .m_axi_araddr  (axil_araddr),
    .m_axi_arprot  (axil_arprot),
    .m_axi_arvalid (axil_arvalid),
    .m_axi_arready (axil_arready),
    .m_axi_rdata   (axil_rdata),
    .m_axi_rresp   (axil_rresp),
    .m_axi_rvalid  (axil_rvalid),
    .m_axi_rready  (axil_rready),

    .aclk          (aclk[0]),
    .aresetn       (aresetn)
  );

endmodule: system_config_address_map<|MERGE_RESOLUTION|>--- conflicted
+++ resolved
@@ -24,8 +24,6 @@
 // --------------------------------------------------
 //    0x01000  |  0x05FFF  |  QDMA subsystem #0
 // --------------------------------------------------
-//    0x06000  |  0x06FFF  |  QSPI 
-// --------------------------------------------------
 //    0x08000  |  0x0AFFF  |  CMAC subsystem #0
 // --------------------------------------------------
 //    0x0B000  |  0x0BFFF  |  Packet adapter #0
@@ -43,6 +41,8 @@
 //   0x200000  |  0x2FFFFF |  Box1 @ 322MHz
 // --------------------------------------------------
 //   0x300000  |  0x33FFFF |  Card Management System
+// --------------------------------------------------
+//   0x340000  |  0x340FFF |  QSPI
 // --------------------------------------------------
 
 `include "open_nic_shell_macros.vh"
@@ -187,13 +187,6 @@
   input                   [1:0] m_axil_smon_rresp,
   output                        m_axil_smon_rready,
 
-<<<<<<< HEAD
-  input          [NUM_QDMA-1:0] aclk,
-  input                         aresetn
-);
-
-  localparam C_NUM_SLAVES  = 10;
-=======
   output                        m_axil_cms_awvalid,
   output                 [31:0] m_axil_cms_awaddr,
   input                         m_axil_cms_awready,
@@ -234,12 +227,11 @@
   output                  [2:0] m_axil_qspi_awprot,
   output                  [3:0] m_axil_qspi_wstrb,
 
-  input                         aclk,
+  input          [NUM_QDMA-1:0] aclk,
   input                         aresetn
 );
 
-  localparam C_NUM_SLAVES  = 11;
->>>>>>> 5506debf
+  localparam C_NUM_SLAVES  = 12;
 
   localparam C_SCFG_INDEX  = 0;
   localparam C_QDMA0_INDEX = 1;
@@ -248,16 +240,11 @@
   localparam C_CMAC1_INDEX = 4;
   localparam C_ADAP1_INDEX = 5;
   localparam C_SMON_INDEX  = 6;
-<<<<<<< HEAD
   localparam C_QDMA1_INDEX = 7;
   localparam C_BOX1_INDEX  = 8;
   localparam C_BOX0_INDEX  = 9;
-=======
-  localparam C_BOX1_INDEX  = 7;
-  localparam C_BOX0_INDEX  = 8;
-  localparam C_CMS_INDEX   = 9;
-  localparam C_QSPI_INDEX  = 10;
->>>>>>> 5506debf
+  localparam C_CMS_INDEX   = 10;
+  localparam C_QSPI_INDEX  = 11;
 
   localparam C_SCFG_BASE_ADDR  = 32'h0;
   localparam C_QDMA0_BASE_ADDR = 32'h01000;
@@ -296,7 +283,6 @@
   wire                [31:0] axil_cms_araddr;
   wire                [31:0] axil_qspi_awaddr;
   wire                [31:0] axil_qspi_araddr;
-
 
   wire        [NUM_QDMA-1:0] axil_pcie_awvalid;
   wire     [32*NUM_QDMA-1:0] axil_pcie_awaddr;
@@ -697,7 +683,46 @@
   assign axil_rresp[`getvec(2, C_SMON_INDEX)]  = m_axil_smon_rresp;
   assign m_axil_smon_rready                    = axil_rready[C_SMON_INDEX];
 
-<<<<<<< HEAD
+  assign m_axil_cms_awvalid                    = axil_awvalid[C_CMS_INDEX];
+  assign m_axil_cms_awaddr                     = axil_cms_awaddr;
+  assign axil_awready[C_CMS_INDEX]             = m_axil_cms_awready;
+  assign m_axil_cms_wvalid                     = axil_wvalid[C_CMS_INDEX];
+  assign m_axil_cms_wdata                      = axil_wdata[`getvec(32, C_CMS_INDEX)];
+  assign axil_wready[C_CMS_INDEX]              = m_axil_cms_wready;
+  assign axil_bvalid[C_CMS_INDEX]              = m_axil_cms_bvalid;
+  assign axil_bresp[`getvec(2, C_CMS_INDEX)]   = m_axil_cms_bresp;
+  assign m_axil_cms_bready                     = axil_bready[C_CMS_INDEX];
+  assign m_axil_cms_arvalid                    = axil_arvalid[C_CMS_INDEX];
+  assign m_axil_cms_araddr                     = axil_cms_araddr;
+  assign axil_arready[C_CMS_INDEX]             = m_axil_cms_arready;
+  assign axil_rvalid[C_CMS_INDEX]              = m_axil_cms_rvalid;
+  assign axil_rdata[`getvec(32, C_CMS_INDEX)]  = m_axil_cms_rdata;
+  assign axil_rresp[`getvec(2, C_CMS_INDEX)]   = m_axil_cms_rresp;
+  assign m_axil_cms_rready                     = axil_rready[C_CMS_INDEX];
+  assign m_axil_cms_arprot                     = axil_arprot[`getvec(3, C_CMS_INDEX)];
+  assign m_axil_cms_awprot                     = axil_awprot[`getvec(3, C_CMS_INDEX)];
+  assign m_axil_cms_wstrb                      = axil_wstrb[`getvec(4, C_CMS_INDEX)];
+
+  assign m_axil_qspi_awvalid                    = axil_awvalid[C_QSPI_INDEX];
+  assign m_axil_qspi_awaddr                     = axil_qspi_awaddr;
+  assign axil_awready[C_QSPI_INDEX]             = m_axil_qspi_awready;
+  assign m_axil_qspi_wvalid                     = axil_wvalid[C_QSPI_INDEX];
+  assign m_axil_qspi_wdata                      = axil_wdata[`getvec(32, C_QSPI_INDEX)];
+  assign axil_wready[C_QSPI_INDEX]              = m_axil_qspi_wready;
+  assign axil_bvalid[C_QSPI_INDEX]              = m_axil_qspi_bvalid;
+  assign axil_bresp[`getvec(2, C_QSPI_INDEX)]   = m_axil_qspi_bresp;
+  assign m_axil_qspi_bready                     = axil_bready[C_QSPI_INDEX];
+  assign m_axil_qspi_arvalid                    = axil_arvalid[C_QSPI_INDEX];
+  assign m_axil_qspi_araddr                     = axil_qspi_araddr;
+  assign axil_arready[C_QSPI_INDEX]             = m_axil_qspi_arready;
+  assign axil_rvalid[C_QSPI_INDEX]              = m_axil_qspi_rvalid;
+  assign axil_rdata[`getvec(32, C_QSPI_INDEX)]  = m_axil_qspi_rdata;
+  assign axil_rresp[`getvec(2, C_QSPI_INDEX)]   = m_axil_qspi_rresp;
+  assign m_axil_qspi_rready                     = axil_rready[C_QSPI_INDEX];
+  assign m_axil_qspi_arprot                     = axil_arprot[`getvec(3, C_QSPI_INDEX)];
+  assign m_axil_qspi_awprot                     = axil_awprot[`getvec(3, C_QSPI_INDEX)];
+  assign m_axil_qspi_wstrb                      = axil_wstrb[`getvec(4, C_QSPI_INDEX)];
+
   generate if (NUM_QDMA > 1) begin
     system_config_axi_clock_converter axi_clk_converter_inst (
       .s_axi_aclk    (aclk[1]),
@@ -745,47 +770,6 @@
     );
   end
   endgenerate
-=======
-  assign m_axil_cms_awvalid                    = axil_awvalid[C_CMS_INDEX];
-  assign m_axil_cms_awaddr                     = axil_cms_awaddr;
-  assign axil_awready[C_CMS_INDEX]             = m_axil_cms_awready;
-  assign m_axil_cms_wvalid                     = axil_wvalid[C_CMS_INDEX];
-  assign m_axil_cms_wdata                      = axil_wdata[`getvec(32, C_CMS_INDEX)];
-  assign axil_wready[C_CMS_INDEX]              = m_axil_cms_wready;
-  assign axil_bvalid[C_CMS_INDEX]              = m_axil_cms_bvalid;
-  assign axil_bresp[`getvec(2, C_CMS_INDEX)]   = m_axil_cms_bresp;
-  assign m_axil_cms_bready                     = axil_bready[C_CMS_INDEX];
-  assign m_axil_cms_arvalid                    = axil_arvalid[C_CMS_INDEX];
-  assign m_axil_cms_araddr                     = axil_cms_araddr;
-  assign axil_arready[C_CMS_INDEX]             = m_axil_cms_arready;
-  assign axil_rvalid[C_CMS_INDEX]              = m_axil_cms_rvalid;
-  assign axil_rdata[`getvec(32, C_CMS_INDEX)]  = m_axil_cms_rdata;
-  assign axil_rresp[`getvec(2, C_CMS_INDEX)]   = m_axil_cms_rresp;
-  assign m_axil_cms_rready                     = axil_rready[C_CMS_INDEX];
-  assign m_axil_cms_arprot                     = axil_arprot[`getvec(3, C_CMS_INDEX)];
-  assign m_axil_cms_awprot                     = axil_awprot[`getvec(3, C_CMS_INDEX)];
-  assign m_axil_cms_wstrb                      = axil_wstrb[`getvec(4, C_CMS_INDEX)];
-
-  assign m_axil_qspi_awvalid                    = axil_awvalid[C_QSPI_INDEX];
-  assign m_axil_qspi_awaddr                     = axil_qspi_awaddr;
-  assign axil_awready[C_QSPI_INDEX]             = m_axil_qspi_awready;
-  assign m_axil_qspi_wvalid                     = axil_wvalid[C_QSPI_INDEX];
-  assign m_axil_qspi_wdata                      = axil_wdata[`getvec(32, C_QSPI_INDEX)];
-  assign axil_wready[C_QSPI_INDEX]              = m_axil_qspi_wready;
-  assign axil_bvalid[C_QSPI_INDEX]              = m_axil_qspi_bvalid;
-  assign axil_bresp[`getvec(2, C_QSPI_INDEX)]   = m_axil_qspi_bresp;
-  assign m_axil_qspi_bready                     = axil_bready[C_QSPI_INDEX];
-  assign m_axil_qspi_arvalid                    = axil_arvalid[C_QSPI_INDEX];
-  assign m_axil_qspi_araddr                     = axil_qspi_araddr;
-  assign axil_arready[C_QSPI_INDEX]             = m_axil_qspi_arready;
-  assign axil_rvalid[C_QSPI_INDEX]              = m_axil_qspi_rvalid;
-  assign axil_rdata[`getvec(32, C_QSPI_INDEX)]  = m_axil_qspi_rdata;
-  assign axil_rresp[`getvec(2, C_QSPI_INDEX)]   = m_axil_qspi_rresp;
-  assign m_axil_qspi_rready                     = axil_rready[C_QSPI_INDEX];
-  assign m_axil_qspi_arprot                     = axil_arprot[`getvec(3, C_QSPI_INDEX)];
-  assign m_axil_qspi_awprot                     = axil_awprot[`getvec(3, C_QSPI_INDEX)];
-  assign m_axil_qspi_wstrb                      = axil_wstrb[`getvec(4, C_QSPI_INDEX)];
->>>>>>> 5506debf
 
   system_config_axi_crossbar xbar_inst (
     .s_axi_awaddr  (axil_pcie_awaddr),
