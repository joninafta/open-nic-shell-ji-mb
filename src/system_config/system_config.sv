// *************************************************************************
//
// Copyright 2020 Xilinx, Inc.
//
// Licensed under the Apache License, Version 2.0 (the "License");
// you may not use this file except in compliance with the License.
// You may obtain a copy of the License at
//
//     http://www.apache.org/licenses/LICENSE-2.0
//
// Unless required by applicable law or agreed to in writing, software
// distributed under the License is distributed on an "AS IS" BASIS,
// WITHOUT WARRANTIES OR CONDITIONS OF ANY KIND, either express or implied.
// See the License for the specific language governing permissions and
// limitations under the License.
//
// *************************************************************************
`timescale 1ns/1ps
module system_config #(
  parameter [31:0] BUILD_TIMESTAMP = 32'h01010000,
  parameter int    NUM_QDMA     = 1,
  parameter int    NUM_CMAC_PORT   = 1
) (
  input          [NUM_QDMA-1:0] s_axil_awvalid,
  input       [32*NUM_QDMA-1:0] s_axil_awaddr,
  output         [NUM_QDMA-1:0] s_axil_awready,
  input          [NUM_QDMA-1:0] s_axil_wvalid,
  input       [32*NUM_QDMA-1:0] s_axil_wdata,
  output         [NUM_QDMA-1:0] s_axil_wready,
  output         [NUM_QDMA-1:0] s_axil_bvalid,
  output       [2*NUM_QDMA-1:0] s_axil_bresp,
  input          [NUM_QDMA-1:0] s_axil_bready,
  input          [NUM_QDMA-1:0] s_axil_arvalid,
  input       [32*NUM_QDMA-1:0] s_axil_araddr,
  output         [NUM_QDMA-1:0] s_axil_arready,
  output         [NUM_QDMA-1:0] s_axil_rvalid,
  output      [32*NUM_QDMA-1:0] s_axil_rdata,
  output       [2*NUM_QDMA-1:0] s_axil_rresp,
  input          [NUM_QDMA-1:0] s_axil_rready,

  output         [NUM_QDMA-1:0] m_axil_qdma_awvalid,
  output      [32*NUM_QDMA-1:0] m_axil_qdma_awaddr,
  input          [NUM_QDMA-1:0] m_axil_qdma_awready,
  output         [NUM_QDMA-1:0] m_axil_qdma_wvalid,
  output      [32*NUM_QDMA-1:0] m_axil_qdma_wdata,
  input          [NUM_QDMA-1:0] m_axil_qdma_wready,
  input          [NUM_QDMA-1:0] m_axil_qdma_bvalid,
  input        [2*NUM_QDMA-1:0] m_axil_qdma_bresp,
  output         [NUM_QDMA-1:0] m_axil_qdma_bready,
  output         [NUM_QDMA-1:0] m_axil_qdma_arvalid,
  output      [32*NUM_QDMA-1:0] m_axil_qdma_araddr,
  input          [NUM_QDMA-1:0] m_axil_qdma_arready,
  input          [NUM_QDMA-1:0] m_axil_qdma_rvalid,
  input       [32*NUM_QDMA-1:0] m_axil_qdma_rdata,
  input        [2*NUM_QDMA-1:0] m_axil_qdma_rresp,
  output         [NUM_QDMA-1:0] m_axil_qdma_rready,

  output    [NUM_CMAC_PORT-1:0] m_axil_adap_awvalid,
  output [32*NUM_CMAC_PORT-1:0] m_axil_adap_awaddr,
  input     [NUM_CMAC_PORT-1:0] m_axil_adap_awready,
  output    [NUM_CMAC_PORT-1:0] m_axil_adap_wvalid,
  output [32*NUM_CMAC_PORT-1:0] m_axil_adap_wdata,
  input     [NUM_CMAC_PORT-1:0] m_axil_adap_wready,
  input     [NUM_CMAC_PORT-1:0] m_axil_adap_bvalid,
  input   [2*NUM_CMAC_PORT-1:0] m_axil_adap_bresp,
  output    [NUM_CMAC_PORT-1:0] m_axil_adap_bready,
  output    [NUM_CMAC_PORT-1:0] m_axil_adap_arvalid,
  output [32*NUM_CMAC_PORT-1:0] m_axil_adap_araddr,
  input     [NUM_CMAC_PORT-1:0] m_axil_adap_arready,
  input     [NUM_CMAC_PORT-1:0] m_axil_adap_rvalid,
  input  [32*NUM_CMAC_PORT-1:0] m_axil_adap_rdata,
  input   [2*NUM_CMAC_PORT-1:0] m_axil_adap_rresp,
  output    [NUM_CMAC_PORT-1:0] m_axil_adap_rready,

  output    [NUM_CMAC_PORT-1:0] m_axil_cmac_awvalid,
  output [32*NUM_CMAC_PORT-1:0] m_axil_cmac_awaddr,
  input     [NUM_CMAC_PORT-1:0] m_axil_cmac_awready,
  output    [NUM_CMAC_PORT-1:0] m_axil_cmac_wvalid,
  output [32*NUM_CMAC_PORT-1:0] m_axil_cmac_wdata,
  input     [NUM_CMAC_PORT-1:0] m_axil_cmac_wready,
  input     [NUM_CMAC_PORT-1:0] m_axil_cmac_bvalid,
  input   [2*NUM_CMAC_PORT-1:0] m_axil_cmac_bresp,
  output    [NUM_CMAC_PORT-1:0] m_axil_cmac_bready,
  output    [NUM_CMAC_PORT-1:0] m_axil_cmac_arvalid,
  output [32*NUM_CMAC_PORT-1:0] m_axil_cmac_araddr,
  input     [NUM_CMAC_PORT-1:0] m_axil_cmac_arready,
  input     [NUM_CMAC_PORT-1:0] m_axil_cmac_rvalid,
  input  [32*NUM_CMAC_PORT-1:0] m_axil_cmac_rdata,
  input   [2*NUM_CMAC_PORT-1:0] m_axil_cmac_rresp,
  output    [NUM_CMAC_PORT-1:0] m_axil_cmac_rready,

  output                        m_axil_box0_awvalid,
  output                 [31:0] m_axil_box0_awaddr,
  input                         m_axil_box0_awready,
  output                        m_axil_box0_wvalid,
  output                 [31:0] m_axil_box0_wdata,
  input                         m_axil_box0_wready,
  input                         m_axil_box0_bvalid,
  input                   [1:0] m_axil_box0_bresp,
  output                        m_axil_box0_bready,
  output                        m_axil_box0_arvalid,
  output                 [31:0] m_axil_box0_araddr,
  input                         m_axil_box0_arready,
  input                         m_axil_box0_rvalid,
  input                  [31:0] m_axil_box0_rdata,
  input                   [1:0] m_axil_box0_rresp,
  output                        m_axil_box0_rready,

  output                        m_axil_box1_awvalid,
  output                 [31:0] m_axil_box1_awaddr,
  input                         m_axil_box1_awready,
  output                        m_axil_box1_wvalid,
  output                 [31:0] m_axil_box1_wdata,
  input                         m_axil_box1_wready,
  input                         m_axil_box1_bvalid,
  input                   [1:0] m_axil_box1_bresp,
  output                        m_axil_box1_bready,
  output                        m_axil_box1_arvalid,
  output                 [31:0] m_axil_box1_araddr,
  input                         m_axil_box1_arready,
  input                         m_axil_box1_rvalid,
  input                  [31:0] m_axil_box1_rdata,
  input                   [1:0] m_axil_box1_rresp,
  output                        m_axil_box1_rready,

  output                 [31:0] shell_rstn,
  input                  [31:0] shell_rst_done,
  output                 [31:0] user_rstn,
  input                  [31:0] user_rst_done,

<<<<<<< HEAD
  input          [NUM_QDMA-1:0] aclk,
=======
  input                         satellite_uart_0_rxd,
  output                        satellite_uart_0_txd,

`ifdef __au280__
  input                   [3:0] satellite_gpio_0,
  input                   [6:0] hbm_temp_1_0,
  input                   [6:0] hbm_temp_2_0,
  input                         interrupt_hbm_cattrip_0,
`elsif __au50__
  input                   [1:0] satellite_gpio_0,
  input                   [6:0] hbm_temp_1_0,
  input                   [6:0] hbm_temp_2_0,
  input                         interrupt_hbm_cattrip_0,
`elsif __au55n__
  input                   [3:0] satellite_gpio_0,
  input                   [6:0] hbm_temp_1_0,
  input                   [6:0] hbm_temp_2_0,
  input                         interrupt_hbm_cattrip_0,
`elsif __au55c__
  input                   [3:0] satellite_gpio_0,
  input                   [6:0] hbm_temp_1_0,
  input                   [6:0] hbm_temp_2_0,
  input                         interrupt_hbm_cattrip_0,  
`elsif __au200__
  input                   [3:0] satellite_gpio_0,
  output                  [1:0] qsfp_resetl, 
  input                   [1:0] qsfp_modprsl,
  input                   [1:0] qsfp_intl,   
  output                  [1:0] qsfp_lpmode,
  output                  [1:0] qsfp_modsell,
`elsif __au250__
  input                   [3:0] satellite_gpio_0,
  output                  [1:0] qsfp_resetl, 
  input                   [1:0] qsfp_modprsl,
  input                   [1:0] qsfp_intl,   
  output                  [1:0] qsfp_lpmode,
  output                  [1:0] qsfp_modsell,  
`endif

  input                         aclk,
>>>>>>> 5506debf
  input                         aresetn
);

  // Parameter DRC
  initial begin
    if (NUM_QDMA > 2 || NUM_QDMA < 1) begin
      $fatal("[%m] Number of QDMAs should be within the range [1, 2]");
    end
    if (NUM_CMAC_PORT > 2 || NUM_CMAC_PORT < 1) begin
      $fatal("[%m] Number of CMACs should be within the range [1, 2]");
    end
  end

  wire        axil_scfg_awvalid;
  wire [31:0] axil_scfg_awaddr;
  wire        axil_scfg_awready;
  wire        axil_scfg_wvalid;
  wire [31:0] axil_scfg_wdata;
  wire        axil_scfg_wready;
  wire        axil_scfg_bvalid;
  wire  [1:0] axil_scfg_bresp;
  wire        axil_scfg_bready;
  wire        axil_scfg_arvalid;
  wire [31:0] axil_scfg_araddr;
  wire        axil_scfg_arready;
  wire        axil_scfg_rvalid;
  wire [31:0] axil_scfg_rdata;
  wire  [1:0] axil_scfg_rresp;
  wire        axil_scfg_rready;

  wire        axil_smon_awvalid;
  wire [31:0] axil_smon_awaddr;
  wire        axil_smon_awready;
  wire        axil_smon_wvalid;
  wire [31:0] axil_smon_wdata;
  wire        axil_smon_wready;
  wire        axil_smon_bvalid;
  wire  [1:0] axil_smon_bresp;
  wire        axil_smon_bready;
  wire        axil_smon_arvalid;
  wire [31:0] axil_smon_araddr;
  wire        axil_smon_arready;
  wire        axil_smon_rvalid;
  wire [31:0] axil_smon_rdata;
  wire  [1:0] axil_smon_rresp;
  wire        axil_smon_rready;

<<<<<<< HEAD
=======
  wire        axil_cms_awvalid;
  wire [31:0] axil_cms_awaddr;
  wire        axil_cms_awready;
  wire        axil_cms_wvalid;
  wire [31:0] axil_cms_wdata;
  wire        axil_cms_wready;
  wire        axil_cms_bvalid;
  wire  [1:0] axil_cms_bresp;
  wire        axil_cms_bready;
  wire        axil_cms_arvalid;
  wire [31:0] axil_cms_araddr;
  wire        axil_cms_arready;
  wire        axil_cms_rvalid;
  wire [31:0] axil_cms_rdata;
  wire  [1:0] axil_cms_rresp;
  wire        axil_cms_rready;
  wire  [2:0] axil_cms_awprot;
  wire  [2:0] axil_cms_arprot;
  wire  [3:0] axil_cms_wstrb;
  
  wire        axil_cms_int_awvalid;
  wire [31:0] axil_cms_int_awaddr;
  wire        axil_cms_int_awready;
  wire        axil_cms_int_wvalid;
  wire [31:0] axil_cms_int_wdata;
  wire        axil_cms_int_wready;
  wire        axil_cms_int_bvalid;
  wire  [1:0] axil_cms_int_bresp;
  wire        axil_cms_int_bready;
  wire        axil_cms_int_arvalid;
  wire [31:0] axil_cms_int_araddr;
  wire        axil_cms_int_arready;
  wire        axil_cms_int_rvalid;
  wire [31:0] axil_cms_int_rdata;
  wire  [1:0] axil_cms_int_rresp;
  wire        axil_cms_int_rready;
  wire  [2:0] axil_cms_int_awprot;
  wire  [2:0] axil_cms_int_arprot;
  wire  [3:0] axil_cms_int_wstrb;

  wire        axil_qspi_awvalid;
  wire [31:0] axil_qspi_awaddr;
  wire        axil_qspi_awready;
  wire        axil_qspi_wvalid;
  wire [31:0] axil_qspi_wdata;
  wire        axil_qspi_wready;
  wire        axil_qspi_bvalid;
  wire  [1:0] axil_qspi_bresp;
  wire        axil_qspi_bready;
  wire        axil_qspi_arvalid;
  wire [31:0] axil_qspi_araddr;
  wire        axil_qspi_arready;
  wire        axil_qspi_rvalid;
  wire [31:0] axil_qspi_rdata;
  wire  [1:0] axil_qspi_rresp;
  wire        axil_qspi_rready;
  wire  [2:0] axil_qspi_awprot;
  wire  [2:0] axil_qspi_arprot;
  wire  [3:0] axil_qspi_wstrb;
  
  wire        axil_qspi_int_awvalid;
  wire [31:0] axil_qspi_int_awaddr;
  wire        axil_qspi_int_awready;
  wire        axil_qspi_int_wvalid;
  wire [31:0] axil_qspi_int_wdata;
  wire        axil_qspi_int_wready;
  wire        axil_qspi_int_bvalid;
  wire  [1:0] axil_qspi_int_bresp;
  wire        axil_qspi_int_bready;
  wire        axil_qspi_int_arvalid;
  wire [31:0] axil_qspi_int_araddr;
  wire        axil_qspi_int_arready;
  wire        axil_qspi_int_rvalid;
  wire [31:0] axil_qspi_int_rdata;
  wire  [1:0] axil_qspi_int_rresp;
  wire        axil_qspi_int_rready;
  wire  [2:0] axil_qspi_int_awprot;
  wire  [2:0] axil_qspi_int_arprot;
  wire  [3:0] axil_qspi_int_wstrb;
   
>>>>>>> 5506debf
  system_config_address_map #(
    .NUM_QDMA   (NUM_QDMA),
    .NUM_CMAC_PORT (NUM_CMAC_PORT)
  ) scfg_address_map_inst (
    .s_axil_awvalid      (s_axil_awvalid),
    .s_axil_awaddr       (s_axil_awaddr),
    .s_axil_awready      (s_axil_awready),
    .s_axil_wvalid       (s_axil_wvalid),
    .s_axil_wdata        (s_axil_wdata),
    .s_axil_wready       (s_axil_wready),
    .s_axil_bvalid       (s_axil_bvalid),
    .s_axil_bresp        (s_axil_bresp),
    .s_axil_bready       (s_axil_bready),
    .s_axil_arvalid      (s_axil_arvalid),
    .s_axil_araddr       (s_axil_araddr),
    .s_axil_arready      (s_axil_arready),
    .s_axil_rvalid       (s_axil_rvalid),
    .s_axil_rdata        (s_axil_rdata),
    .s_axil_rresp        (s_axil_rresp),
    .s_axil_rready       (s_axil_rready),

    .m_axil_scfg_awvalid (axil_scfg_awvalid),
    .m_axil_scfg_awaddr  (axil_scfg_awaddr),
    .m_axil_scfg_awready (axil_scfg_awready),
    .m_axil_scfg_wvalid  (axil_scfg_wvalid),
    .m_axil_scfg_wdata   (axil_scfg_wdata),
    .m_axil_scfg_wready  (axil_scfg_wready),
    .m_axil_scfg_bvalid  (axil_scfg_bvalid),
    .m_axil_scfg_bresp   (axil_scfg_bresp),
    .m_axil_scfg_bready  (axil_scfg_bready),
    .m_axil_scfg_arvalid (axil_scfg_arvalid),
    .m_axil_scfg_araddr  (axil_scfg_araddr),
    .m_axil_scfg_arready (axil_scfg_arready),
    .m_axil_scfg_rvalid  (axil_scfg_rvalid),
    .m_axil_scfg_rdata   (axil_scfg_rdata),
    .m_axil_scfg_rresp   (axil_scfg_rresp),
    .m_axil_scfg_rready  (axil_scfg_rready),

    .m_axil_qdma_awvalid (m_axil_qdma_awvalid),
    .m_axil_qdma_awaddr  (m_axil_qdma_awaddr),
    .m_axil_qdma_awready (m_axil_qdma_awready),
    .m_axil_qdma_wvalid  (m_axil_qdma_wvalid),
    .m_axil_qdma_wdata   (m_axil_qdma_wdata),
    .m_axil_qdma_wready  (m_axil_qdma_wready),
    .m_axil_qdma_bvalid  (m_axil_qdma_bvalid),
    .m_axil_qdma_bresp   (m_axil_qdma_bresp),
    .m_axil_qdma_bready  (m_axil_qdma_bready),
    .m_axil_qdma_arvalid (m_axil_qdma_arvalid),
    .m_axil_qdma_araddr  (m_axil_qdma_araddr),
    .m_axil_qdma_arready (m_axil_qdma_arready),
    .m_axil_qdma_rvalid  (m_axil_qdma_rvalid),
    .m_axil_qdma_rdata   (m_axil_qdma_rdata),
    .m_axil_qdma_rresp   (m_axil_qdma_rresp),
    .m_axil_qdma_rready  (m_axil_qdma_rready),

    .m_axil_adap_awvalid (m_axil_adap_awvalid),
    .m_axil_adap_awaddr  (m_axil_adap_awaddr),
    .m_axil_adap_awready (m_axil_adap_awready),
    .m_axil_adap_wvalid  (m_axil_adap_wvalid),
    .m_axil_adap_wdata   (m_axil_adap_wdata),
    .m_axil_adap_wready  (m_axil_adap_wready),
    .m_axil_adap_bvalid  (m_axil_adap_bvalid),
    .m_axil_adap_bresp   (m_axil_adap_bresp),
    .m_axil_adap_bready  (m_axil_adap_bready),
    .m_axil_adap_arvalid (m_axil_adap_arvalid),
    .m_axil_adap_araddr  (m_axil_adap_araddr),
    .m_axil_adap_arready (m_axil_adap_arready),
    .m_axil_adap_rvalid  (m_axil_adap_rvalid),
    .m_axil_adap_rdata   (m_axil_adap_rdata),
    .m_axil_adap_rresp   (m_axil_adap_rresp),
    .m_axil_adap_rready  (m_axil_adap_rready),

    .m_axil_cmac_awvalid (m_axil_cmac_awvalid),
    .m_axil_cmac_awaddr  (m_axil_cmac_awaddr),
    .m_axil_cmac_awready (m_axil_cmac_awready),
    .m_axil_cmac_wvalid  (m_axil_cmac_wvalid),
    .m_axil_cmac_wdata   (m_axil_cmac_wdata),
    .m_axil_cmac_wready  (m_axil_cmac_wready),
    .m_axil_cmac_bvalid  (m_axil_cmac_bvalid),
    .m_axil_cmac_bresp   (m_axil_cmac_bresp),
    .m_axil_cmac_bready  (m_axil_cmac_bready),
    .m_axil_cmac_arvalid (m_axil_cmac_arvalid),
    .m_axil_cmac_araddr  (m_axil_cmac_araddr),
    .m_axil_cmac_arready (m_axil_cmac_arready),
    .m_axil_cmac_rvalid  (m_axil_cmac_rvalid),
    .m_axil_cmac_rdata   (m_axil_cmac_rdata),
    .m_axil_cmac_rresp   (m_axil_cmac_rresp),
    .m_axil_cmac_rready  (m_axil_cmac_rready),
    
    .m_axil_smon_awvalid (axil_smon_awvalid),
    .m_axil_smon_awaddr  (axil_smon_awaddr),
    .m_axil_smon_awready (axil_smon_awready),
    .m_axil_smon_wvalid  (axil_smon_wvalid),
    .m_axil_smon_wdata   (axil_smon_wdata),
    .m_axil_smon_wready  (axil_smon_wready),
    .m_axil_smon_bvalid  (axil_smon_bvalid),
    .m_axil_smon_bresp   (axil_smon_bresp),
    .m_axil_smon_bready  (axil_smon_bready),
    .m_axil_smon_arvalid (axil_smon_arvalid),
    .m_axil_smon_araddr  (axil_smon_araddr),
    .m_axil_smon_arready (axil_smon_arready),
    .m_axil_smon_rvalid  (axil_smon_rvalid),
    .m_axil_smon_rdata   (axil_smon_rdata),
    .m_axil_smon_rresp   (axil_smon_rresp),
    .m_axil_smon_rready  (axil_smon_rready),
			   
    .m_axil_box0_awvalid (m_axil_box0_awvalid),
    .m_axil_box0_awaddr  (m_axil_box0_awaddr),
    .m_axil_box0_awready (m_axil_box0_awready),
    .m_axil_box0_wvalid  (m_axil_box0_wvalid),
    .m_axil_box0_wdata   (m_axil_box0_wdata),
    .m_axil_box0_wready  (m_axil_box0_wready),
    .m_axil_box0_bvalid  (m_axil_box0_bvalid),
    .m_axil_box0_bresp   (m_axil_box0_bresp),
    .m_axil_box0_bready  (m_axil_box0_bready),
    .m_axil_box0_arvalid (m_axil_box0_arvalid),
    .m_axil_box0_araddr  (m_axil_box0_araddr),
    .m_axil_box0_arready (m_axil_box0_arready),
    .m_axil_box0_rvalid  (m_axil_box0_rvalid),
    .m_axil_box0_rdata   (m_axil_box0_rdata),
    .m_axil_box0_rresp   (m_axil_box0_rresp),
    .m_axil_box0_rready  (m_axil_box0_rready),

    .m_axil_box1_awvalid (m_axil_box1_awvalid),
    .m_axil_box1_awaddr  (m_axil_box1_awaddr),
    .m_axil_box1_awready (m_axil_box1_awready),
    .m_axil_box1_wvalid  (m_axil_box1_wvalid),
    .m_axil_box1_wdata   (m_axil_box1_wdata),
    .m_axil_box1_wready  (m_axil_box1_wready),
    .m_axil_box1_bvalid  (m_axil_box1_bvalid),
    .m_axil_box1_bresp   (m_axil_box1_bresp),
    .m_axil_box1_bready  (m_axil_box1_bready),
    .m_axil_box1_arvalid (m_axil_box1_arvalid),
    .m_axil_box1_araddr  (m_axil_box1_araddr),
    .m_axil_box1_arready (m_axil_box1_arready),
    .m_axil_box1_rvalid  (m_axil_box1_rvalid),
    .m_axil_box1_rdata   (m_axil_box1_rdata),
    .m_axil_box1_rresp   (m_axil_box1_rresp),
    .m_axil_box1_rready  (m_axil_box1_rready),

    .m_axil_cms_awvalid (axil_cms_awvalid),
    .m_axil_cms_awaddr  (axil_cms_awaddr),
    .m_axil_cms_awready (axil_cms_awready),
    .m_axil_cms_wvalid  (axil_cms_wvalid),
    .m_axil_cms_wdata   (axil_cms_wdata),
    .m_axil_cms_wready  (axil_cms_wready),
    .m_axil_cms_bvalid  (axil_cms_bvalid),
    .m_axil_cms_bresp   (axil_cms_bresp),
    .m_axil_cms_bready  (axil_cms_bready),
    .m_axil_cms_arvalid (axil_cms_arvalid),
    .m_axil_cms_araddr  (axil_cms_araddr),
    .m_axil_cms_arready (axil_cms_arready),
    .m_axil_cms_rvalid  (axil_cms_rvalid),
    .m_axil_cms_rdata   (axil_cms_rdata),
    .m_axil_cms_rresp   (axil_cms_rresp),
    .m_axil_cms_rready  (axil_cms_rready),
    .m_axil_cms_arprot  (axil_cms_arprot),
    .m_axil_cms_awprot  (axil_cms_awprot),
    .m_axil_cms_wstrb   (axil_cms_wstrb),

    .m_axil_qspi_awvalid (axil_qspi_awvalid),
    .m_axil_qspi_awaddr  (axil_qspi_awaddr),
    .m_axil_qspi_awready (axil_qspi_awready),
    .m_axil_qspi_wvalid  (axil_qspi_wvalid),
    .m_axil_qspi_wdata   (axil_qspi_wdata),
    .m_axil_qspi_wready  (axil_qspi_wready),
    .m_axil_qspi_bvalid  (axil_qspi_bvalid),
    .m_axil_qspi_bresp   (axil_qspi_bresp),
    .m_axil_qspi_bready  (axil_qspi_bready),
    .m_axil_qspi_arvalid (axil_qspi_arvalid),
    .m_axil_qspi_araddr  (axil_qspi_araddr),
    .m_axil_qspi_arready (axil_qspi_arready),
    .m_axil_qspi_rvalid  (axil_qspi_rvalid),
    .m_axil_qspi_rdata   (axil_qspi_rdata),
    .m_axil_qspi_rresp   (axil_qspi_rresp),
    .m_axil_qspi_rready  (axil_qspi_rready),
    .m_axil_qspi_arprot  (axil_qspi_arprot),
    .m_axil_qspi_awprot  (axil_qspi_awprot),
    .m_axil_qspi_wstrb   (axil_qspi_wstrb),

    .aclk                (aclk),
    .aresetn             (aresetn)
  );

  system_config_register #(
    .BUILD_TIMESTAMP (BUILD_TIMESTAMP)
  ) scfg_reg_inst (
    .s_axil_awvalid (axil_scfg_awvalid),
    .s_axil_awaddr  (axil_scfg_awaddr),
    .s_axil_awready (axil_scfg_awready),
    .s_axil_wvalid  (axil_scfg_wvalid),
    .s_axil_wdata   (axil_scfg_wdata),
    .s_axil_wready  (axil_scfg_wready),
    .s_axil_bvalid  (axil_scfg_bvalid),
    .s_axil_bresp   (axil_scfg_bresp),
    .s_axil_bready  (axil_scfg_bready),
    .s_axil_arvalid (axil_scfg_arvalid),
    .s_axil_araddr  (axil_scfg_araddr),
    .s_axil_arready (axil_scfg_arready),
    .s_axil_rvalid  (axil_scfg_rvalid),
    .s_axil_rdata   (axil_scfg_rdata),
    .s_axil_rresp   (axil_scfg_rresp),
    .s_axil_rready  (axil_scfg_rready),

    .shell_rstn     (shell_rstn),
    .shell_rst_done (shell_rst_done),
    .user_rstn      (user_rstn),
    .user_rst_done  (user_rst_done),

    .aclk           (aclk[0]),
    .aresetn        (aresetn)
  );

   system_management_wiz
   system_management_wiz_inst (
     .s_axi_aclk      (aclk[0]),                    
     .s_axi_aresetn   (aresetn),                    
 
     .s_axi_awaddr    (axil_smon_awaddr),                    
     .s_axi_awvalid   (axil_smon_awvalid),                    
     .s_axi_awready   (axil_smon_awready),                    
     .s_axi_wdata     (axil_smon_wdata),                    
     .s_axi_wstrb     (4'hF),                    
     .s_axi_wvalid    (axil_smon_wvalid),                    
     .s_axi_wready    (axil_smon_wready),                    
     .s_axi_bresp     (axil_smon_bresp),                    
     .s_axi_bvalid    (axil_smon_bvalid),                    
     .s_axi_bready    (axil_smon_bready),                    
     .s_axi_araddr    (axil_smon_araddr),                    
     .s_axi_arvalid   (axil_smon_arvalid),                    
     .s_axi_arready   (axil_smon_arready),                    
     .s_axi_rdata     (axil_smon_rdata),                    
     .s_axi_rresp     (axil_smon_rresp),                    
     .s_axi_rvalid    (axil_smon_rvalid),                    
     .s_axi_rready    (axil_smon_rready)
  );

  wire        cms_clk;
  wire        cms_aresetn;
  wire        cms_locked;
  
  wire        clk_50mhz_wiz_out;

  // Generate 50MHz 'cms_clk'
clk_wiz_50Mhz clk_wiz_cms_inst (
    .clk_in1  (aclk),
    .resetn   (aresetn),
    .clk_out1 (clk_50mhz_wiz_out),
    .locked   (cms_locked)
  );

BUFG
clk_50mhz_bufg_inst (
    .I(clk_50mhz_wiz_out),
    .O(cms_clk)
);

  // generate synchronous reset to 50MHz with asynchronous assertion  
localparam sync_stages = 2;
reg [sync_stages-1:0] cms_aresetn_sync = {sync_stages{1'b0}};
assign cms_aresetn = cms_locked && cms_aresetn_sync[sync_stages-1];
  
always @(posedge cms_clk) begin
    if (cms_locked == 1'b0) begin
        cms_aresetn_sync <= {sync_stages{1'b0}};
    end
    else begin
        cms_aresetn_sync <= {cms_aresetn_sync[sync_stages-2:0], 1'b1};
    end
end    

  axi_lite_clock_converter axi_clock_conv_qspi_inst (
      .s_axi_awaddr  (axil_qspi_awaddr),
      .s_axi_awprot  (axil_qspi_awprot),
      .s_axi_awvalid (axil_qspi_awvalid),
      .s_axi_awready (axil_qspi_awready),
      .s_axi_wdata   (axil_qspi_wdata),
      .s_axi_wstrb   (axil_qspi_wstrb),
      .s_axi_wvalid  (axil_qspi_wvalid),
      .s_axi_wready  (axil_qspi_wready),
      .s_axi_bvalid  (axil_qspi_bvalid),
      .s_axi_bresp   (axil_qspi_bresp),
      .s_axi_bready  (axil_qspi_bready),
      .s_axi_araddr  (axil_qspi_araddr),
      .s_axi_arprot  (axil_qspi_arprot),
      .s_axi_arvalid (axil_qspi_arvalid),
      .s_axi_arready (axil_qspi_arready),
      .s_axi_rdata   (axil_qspi_rdata),
      .s_axi_rresp   (axil_qspi_rresp),
      .s_axi_rvalid  (axil_qspi_rvalid),
      .s_axi_rready  (axil_qspi_rready),

      .m_axi_awaddr  (axil_qspi_int_awaddr),
      .m_axi_awprot  (axil_qspi_int_awprot),
      .m_axi_awvalid (axil_qspi_int_awvalid),
      .m_axi_awready (axil_qspi_int_awready),
      .m_axi_wdata   (axil_qspi_int_wdata),
      .m_axi_wstrb   (axil_qspi_int_wstrb),
      .m_axi_wvalid  (axil_qspi_int_wvalid),
      .m_axi_wready  (axil_qspi_int_wready),
      .m_axi_bvalid  (axil_qspi_int_bvalid),
      .m_axi_bresp   (axil_qspi_int_bresp),
      .m_axi_bready  (axil_qspi_int_bready),
      .m_axi_araddr  (axil_qspi_int_araddr),
      .m_axi_arprot  (axil_qspi_int_arprot),
      .m_axi_arvalid (axil_qspi_int_arvalid),
      .m_axi_arready (axil_qspi_int_arready),
      .m_axi_rdata   (axil_qspi_int_rdata),
      .m_axi_rresp   (axil_qspi_int_rresp),
      .m_axi_rvalid  (axil_qspi_int_rvalid),
      .m_axi_rready  (axil_qspi_int_rready),

      .s_axi_aclk    (aclk),
      .s_axi_aresetn (aresetn),
      .m_axi_aclk    (cms_clk),
      .m_axi_aresetn (cms_aresetn)
    );

  axi_quad_spi_0 quad_spi_inst (
    .s_axi_awvalid (axil_qspi_int_awvalid),
    .s_axi_awaddr  (axil_qspi_int_awaddr[6:0]),
    .s_axi_awready (axil_qspi_int_awready),
    .s_axi_wvalid  (axil_qspi_int_wvalid),
    .s_axi_wdata   (axil_qspi_int_wdata),
    .s_axi_wready  (axil_qspi_int_wready),
    .s_axi_bvalid  (axil_qspi_int_bvalid),
    .s_axi_bresp   (axil_qspi_int_bresp),
    .s_axi_bready  (axil_qspi_int_bready),
    .s_axi_arvalid (axil_qspi_int_arvalid),
    .s_axi_araddr  (axil_qspi_int_araddr[6:0]),
    .s_axi_arready (axil_qspi_int_arready),
    .s_axi_rvalid  (axil_qspi_int_rvalid),
    .s_axi_rdata   (axil_qspi_int_rdata),
    .s_axi_rresp   (axil_qspi_int_rresp),
    .s_axi_rready  (axil_qspi_int_rready),
    .s_axi_wstrb   (4'b1111),
    .s_axi_aclk    (cms_clk),
    .s_axi_aresetn (cms_aresetn),
    .gsr           (1'b0),
    .gts           (1'b0),
    .usrcclkts     (1'b0),
    .keyclearb     (1'b1),
    .usrdoneo      (1'b0),
    .usrdonets     (1'b1),
    .ext_spi_clk   (cms_clk)
  );

axi_lite_clock_converter axi_clock_conv_cms_inst (
      .s_axi_awaddr  (axil_cms_awaddr),
      .s_axi_awprot  (axil_cms_awprot),
      .s_axi_awvalid (axil_cms_awvalid),
      .s_axi_awready (axil_cms_awready),
      .s_axi_wdata   (axil_cms_wdata),
      .s_axi_wstrb   (axil_cms_wstrb),
      .s_axi_wvalid  (axil_cms_wvalid),
      .s_axi_wready  (axil_cms_wready),
      .s_axi_bvalid  (axil_cms_bvalid),
      .s_axi_bresp   (axil_cms_bresp),
      .s_axi_bready  (axil_cms_bready),
      .s_axi_araddr  (axil_cms_araddr),
      .s_axi_arprot  (axil_cms_arprot),
      .s_axi_arvalid (axil_cms_arvalid),
      .s_axi_arready (axil_cms_arready),
      .s_axi_rdata   (axil_cms_rdata),
      .s_axi_rresp   (axil_cms_rresp),
      .s_axi_rvalid  (axil_cms_rvalid),
      .s_axi_rready  (axil_cms_rready),

      .m_axi_awaddr  (axil_cms_int_awaddr),
      .m_axi_awprot  (axil_cms_int_awprot),
      .m_axi_awvalid (axil_cms_int_awvalid),
      .m_axi_awready (axil_cms_int_awready),
      .m_axi_wdata   (axil_cms_int_wdata),
      .m_axi_wstrb   (axil_cms_int_wstrb),
      .m_axi_wvalid  (axil_cms_int_wvalid),
      .m_axi_wready  (axil_cms_int_wready),
      .m_axi_bvalid  (axil_cms_int_bvalid),
      .m_axi_bresp   (axil_cms_int_bresp),
      .m_axi_bready  (axil_cms_int_bready),
      .m_axi_araddr  (axil_cms_int_araddr),
      .m_axi_arprot  (axil_cms_int_arprot),
      .m_axi_arvalid (axil_cms_int_arvalid),
      .m_axi_arready (axil_cms_int_arready),
      .m_axi_rdata   (axil_cms_int_rdata),
      .m_axi_rresp   (axil_cms_int_rresp),
      .m_axi_rvalid  (axil_cms_int_rvalid),
      .m_axi_rready  (axil_cms_int_rready),

      .s_axi_aclk    (aclk),
      .s_axi_aresetn (aresetn),
      .m_axi_aclk    (cms_clk),
      .m_axi_aresetn (cms_aresetn)
    );


cms_subsystem_wrapper
  cms_subsystem_wrapper_inst (
    .aclk_ctrl_0             (cms_clk),
    .aresetn_ctrl_0          (cms_aresetn),

    .interrupt_host_0        (),
    .s_axi_ctrl_0_araddr     (axil_cms_int_araddr[17:0]),     
    .s_axi_ctrl_0_arprot     (axil_cms_int_arprot),
    .s_axi_ctrl_0_arready    (axil_cms_int_arready),
    .s_axi_ctrl_0_arvalid    (axil_cms_int_arvalid),
    .s_axi_ctrl_0_awaddr     (axil_cms_int_awaddr[17:0]),
    .s_axi_ctrl_0_awprot     (axil_cms_int_awprot),
    .s_axi_ctrl_0_awready    (axil_cms_int_awready),
    .s_axi_ctrl_0_awvalid    (axil_cms_int_awvalid),
    .s_axi_ctrl_0_bready     (axil_cms_int_bready),
    .s_axi_ctrl_0_bresp      (axil_cms_int_bresp),
    .s_axi_ctrl_0_bvalid     (axil_cms_int_bvalid),
    .s_axi_ctrl_0_rdata      (axil_cms_int_rdata),
    .s_axi_ctrl_0_rready     (axil_cms_int_rready),
    .s_axi_ctrl_0_rresp      (axil_cms_int_rresp),
    .s_axi_ctrl_0_rvalid     (axil_cms_int_rvalid),
    .s_axi_ctrl_0_wdata      (axil_cms_int_wdata),
    .s_axi_ctrl_0_wready     (axil_cms_int_wready),
    .s_axi_ctrl_0_wstrb      (axil_cms_int_wstrb),
    .s_axi_ctrl_0_wvalid     (axil_cms_int_wvalid),
  
  `ifdef __au280__
    .hbm_temp_1_0            (hbm_temp_1_0),
    .hbm_temp_2_0            (hbm_temp_2_0),
    .interrupt_hbm_cattrip_0 (interrupt_hbm_cattrip_0),
  `elsif __au55n__
    .hbm_temp_1_0            (hbm_temp_1_0),
    .hbm_temp_2_0            (hbm_temp_2_0),
    .interrupt_hbm_cattrip_0 (interrupt_hbm_cattrip_0),
  `elsif __au55c__
    .hbm_temp_1_0            (hbm_temp_1_0),
    .hbm_temp_2_0            (hbm_temp_2_0),
    .interrupt_hbm_cattrip_0 (interrupt_hbm_cattrip_0), 
  `elsif __au50__ 
    .hbm_temp_1_0            (hbm_temp_1_0),
    .hbm_temp_2_0            (hbm_temp_2_0),
    .interrupt_hbm_cattrip_0 (interrupt_hbm_cattrip_0),
  `elsif __au200__
    .qsfp_resetl             (qsfp_resetl),
    .qsfp_modprsl            (qsfp_modprsl),
    .qsfp_intl               (qsfp_intl),  
    .qsfp_lpmode             (qsfp_lpmode),
    .qsfp_modsell            (qsfp_modsell),
  `elsif __au250__
    .qsfp_resetl             (qsfp_resetl),
    .qsfp_modprsl            (qsfp_modprsl),
    .qsfp_intl               (qsfp_intl),  
    .qsfp_lpmode             (qsfp_lpmode),
    .qsfp_modsell            (qsfp_modsell), 
  `endif 
      
    .satellite_gpio_0        (satellite_gpio_0),
    .satellite_uart_0_rxd    (satellite_uart_0_rxd),
    .satellite_uart_0_txd    (satellite_uart_0_txd)
  );

endmodule: system_config<|MERGE_RESOLUTION|>--- conflicted
+++ resolved
@@ -128,9 +128,6 @@
   output                 [31:0] user_rstn,
   input                  [31:0] user_rst_done,
 
-<<<<<<< HEAD
-  input          [NUM_QDMA-1:0] aclk,
-=======
   input                         satellite_uart_0_rxd,
   output                        satellite_uart_0_txd,
 
@@ -167,11 +164,12 @@
   input                   [1:0] qsfp_modprsl,
   input                   [1:0] qsfp_intl,   
   output                  [1:0] qsfp_lpmode,
-  output                  [1:0] qsfp_modsell,  
+  output                  [1:0] qsfp_modsell,
+`elsif __sn1022__
+  input                   [1:0] satellite_gpio_0,
 `endif
 
-  input                         aclk,
->>>>>>> 5506debf
+  input          [NUM_QDMA-1:0] aclk,
   input                         aresetn
 );
 
@@ -219,8 +217,6 @@
   wire  [1:0] axil_smon_rresp;
   wire        axil_smon_rready;
 
-<<<<<<< HEAD
-=======
   wire        axil_cms_awvalid;
   wire [31:0] axil_cms_awaddr;
   wire        axil_cms_awready;
@@ -301,7 +297,6 @@
   wire  [2:0] axil_qspi_int_arprot;
   wire  [3:0] axil_qspi_int_wstrb;
    
->>>>>>> 5506debf
   system_config_address_map #(
     .NUM_QDMA   (NUM_QDMA),
     .NUM_CMAC_PORT (NUM_CMAC_PORT)
@@ -695,7 +690,6 @@
       .m_axi_aclk    (cms_clk),
       .m_axi_aresetn (cms_aresetn)
     );
-
 
 cms_subsystem_wrapper
   cms_subsystem_wrapper_inst (
